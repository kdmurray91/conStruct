\documentclass[12pt]{article}
\usepackage{graphicx}
\usepackage{float}
\usepackage{subcaption}
\usepackage{hyperref}
\usepackage{mathtools}
\usepackage[usenames,dvipsnames]{xcolor}
\usepackage[authoryear]{natbib}
\usepackage{amsmath}
\usepackage{amsfonts}
\usepackage{bigints}
\usepackage{array}
\usepackage{tikz}
\usepackage{longtable}
\usepackage{geometry}

\bibliographystyle{plainnat}

\setlength{\parskip}{\baselineskip}
\setlength{\parindent}{0pt}

\newcommand{\e}[1]{{\mathbb E}\left[ #1 \right]}
\newcommand{\given}{\mid}
\newcommand{\secref}[1]{``\nameref{#1}''}
\newcommand{\tri}{\textit{trichocarpa}}
\newcommand{\bals}{\textit{balsamifera}}

\include{macros}


\newcommand{\gb}[1]{{\it\color{magenta}{(#1)}}}
\newcommand{\plr}[1]{{\it\color{purple}{(#1)}}}
\newcommand{\gc}[1]{{\it\color{blue}{(#1)}}}

\geometry{a4paper}

\title{Inferring Continuous and Discrete Population Genetic Structure Across Space}
\date{\vspace{-5ex}}
\author{
Gideon S. Bradburd$^{1,a}$, 
Graham M. Coop$^{2,b}$,
Peter L. Ralph$^{3,c}$}

\begin{document}

\maketitle

\textsuperscript{1}
Department of Integrative Biology, 
Ecology, Evolutionary Biology, and Behavior Graduate Group,
Michigan State University, MI 48824

\textsuperscript{2}
Center for Population Biology,
Department of Evolution and Ecology, 
University of California, Davis, CA 95616

\textsuperscript{3}
Institute of Ecology and Evolution,
Department of Mathematics,
University of Oregon, Eugene, OR 97403

\textsuperscript{a}bradburd@msu.edu; 
\textsuperscript{b}gmcoop@ucdavis.edu;
\textsuperscript{c}plr@uoregon.edu\\\\\

\newpage
 

\begin{abstract}
One of the classic problems in population genetics is the characterization 
of discrete population structure when the genotyped samples also show 
continuous patterns of genetic differentiation.
Especially when sampling is discontinuous, 
clustering or assignment methods may incorrectly ascribe differentiation 
due to continuous processes (e.g., isolation by distance) 
to discrete processes, such as geographic, ecological, or reproductive barriers 
between populations.
This is partly a result of the difficulty of sampling uniformly and continuously 
across the range of a population or species, 
but more, it reflects a shortcoming of current methods for inferring and 
visualizing population structure from genetic data in the face of data 
that are characterized by both continuous and discrete population structure.
Here, we present a novel statistical framework for the simultaneous inference 
of continuous and discrete patterns of population structure.
The method estimates ancestry proportions for each 
sample from a set of discrete population clusters, 
and, within each cluster, estimates a rate at which relatedness decays with distance.
This model explicitly addresses the ``clines vs. clusters" problem in 
modeling population genetic variation by jointly accommodating both 
continuous and discrete patterns of differentiation. 
We demonstrate the utility of this approach using both simulations and an empirical application.
\end{abstract}

%evolutionary history of the genotyped samples has also been shaped by geographically continuous processes, 
%such as migration.


\newpage
\section*{Introduction}
The fundamental goal of evolutionary genetics is to link patterns of genetic variation 
to the processes that have generated and maintained them.
Often, the first step in the analysis of genetic data is to define evolutionary units of analysis
by delineating discrete populations from which individuals or alleles are sampled \citep{wright1949genetical}.
These units are useful for defining a scope of study in research on selection or local adaptation (ref),
or for identifying either locally adapted alleles (human skin color, ralph \& coop, gartersnakes) or alleles involved in disease (cystic fibrosis).
Delineating populations can also be useful for informing conservation priorities (ref).
However, if underlying population structure is continuous, this may entail a loss of power.

There have been many methods proposed to characterize populations,
including generating population phylogenies \citep{CavalliSforza1975, treemix},
$k$-means clustering analyses performed on dimensionality-reduction approaches (ref), 
such as principal components analysis \citep{menozzi1978synthetic,novembre_interpreting_2008, price2006eigenstrat},
and model-based clustering approaches \citep[e.g.][]{STRUCTURE, falush2003, hubisz2009,ADMIXTURE, FINESTRUCTURE, huelsenbeck2007inference, Corander2003,TESS,geneland}, among others.
Here, we will focus on model-based clustering, the most widely used class of approaches for population delineation.
Like the method we present here, these are based on a statistical model,
but do not perform inference directly with a demographic model.
Each of these methods perform best in particular situations,
but all can give misleading results when applied to data that show a continuous pattern of isolation by distance 
\citep{Wright1943, novembre_interpreting_2008, Frantz2009}.

A pattern of isolation by distance (IBD) arises when migration in a population is spatially limited \citep{Slatkin1985},
and has been modeled in both spatially continuous frameworks \citep{Wright1943,malecot1969mathematics}, 
in which an individual's parents are found within some radius of that individual's location,
and discrete, ``stepping-stone'' frameworks \citep{kimura1964stepping},
in which migration occurs only between neighboring demes.
Given the generality of the circumstances that generate a pattern of isolation by distance, 
it is unsurprising that IBD is found everywhere in nature \citep{meirmans2012,Sexton_etal_2014}.

The ubiquity of isolation by distance presents a challenge for models of discrete population structure,
as it is frequently difficult to determine whether observed patterns of genetic variation are 
continuously distributed across a landscape, or instead are partitioned in discrete clusters.
This problem can be compounded if sampling is done unevenly or discretely across a population or species' range,
and has given rise to a debate in the population genetic literature about whether 
individuals are best described as being drawn from continuous clines or discrete clusters 
\citep[e.g.][]{SerrePaabo2004,rosenberg2005clines}.
As a further complication, if local genetic drift is strong,
continous models are expected to give rise to spatially patchy patterns
\citep{SLFV,bramson1989crabgrass}.

Existing model-based clustering approaches can only describe continuous patterns of variation using
discrete clusters, 
and so tend to erroneously describe continuously distributed variation with multiple clusters that 
show spatially autocorrelated cluster membership \citep{Frantz2009,meirmans2012}.
In analyses of empirical datasets, which often are characterized by IBD,
model-based clustering approaches will therefore tend to overestimate the number of discrete clusters present,
with downstream implications for interpretation of results.
For example, conservation resources might be spread too thinly over areas 
that are spuriously assumed to be discrete management units.
Or, in studies of locally adaptive loci, or of the genetics of disease,
discrete populations may be modeled in separately,
reducing the global power to detect the genomic basis of complex phenotypes.

To address this, we set out to develop
a model-based clustering method that when possible uses isolation by distance 
to explain observed genetic variation.
With an explicit spatial component, discrete population structure need only be invoked when genetic differentiation 
in the data is deviates significantly from that expected given geographic separation.

In this paper, we present a statistical method for simultaneously 
modeling continuous and discrete patterns of population structure.
We model genetic variation in genotyped individuals as 
partitioned within or admixed across a specified number of discrete clusters,
within each of which relatedness decays as a parametric function of the distance between samples.
We also implement a cross-validation approach for comparing and selecting models across different numbers of clusters,
and we demonstrate the utility of our approach using both simulated and empirical data.
The implementation of this method, \texttt{conStruct}, is available as an R package at 
\href{https://github.com/gbradburd/conStruct}{https://github.com/gbradburd/conStruct}.


%%%%%%%%%%%%%%%%%
\section*{Methods}

\paragraph{Data}
The statistical framework of our approach is conceptually similar to that in \cite{Wasser2004}, \cite{BEDASSLE}, and \cite{spacemix},
although we use a somewhat different summary statistic than in this previous work.
The model works with allele frequencies at $L$ unlinked, bi-allelic single nucleotide polymorphisms (SNPs) genotyped across $N$ samples.
Each ``sample'' may be a collection of diploids, or frequencies estimated from pooled sequencing.
We write $N_i$ for the number of chromosomes sequenced in the $i^\text{th}$ sample.
The \emph{sample frequency} at locus $\ell$ in sample $n$, denoted $f_{n,\ell}$, 
is calculated by first arbitrarily choosing one of the observed alleles at locus $\ell$ to count, 
then dividing the number of observations of that counted allele by the total number of chromosomes genotyped at that locus
in sample $n$.
The choice of allele does not affect subsequent calculations, and so may be arbitrary.
\plr{How about calling what we calculate the ``allelic covariance''?  ``individual covariance''?}
We then calculate the \emph{sample covariance} between samples $i$ and $j$, denoted $\widehat{\Omega}_{i,j}$,
as the expected covariance of distinct individual alleles chosen from each of the two samples at a random locus,
choosing a random allele to code as `1' (and the other as `0').
Concretely, this is
\begin{equation}
\widehat{\Omega}_{i,j} = 
    \frac{1}{L} \sum_{\ell=1}^L \left( (f_{i,\ell}-1/2) (f_{j,\ell}-1/2) - \delta_{i,j} f_{i,\ell}^2 / (N_i-1) \right),
\label{sample_covariance}
\end{equation}
where $\delta_{i,j}=1$ if $i=j$ and is 0 otherwise.
Although we describe this as a covariance between individually drawn alleles,
$\widehat{\Omega}_{i,j}$ is in fact also the covariance between the allele frequencies
of a randomly chosen allele in samples $i$ and $j$, as long as $i \neq j$.
The diagonal (where $i=j$) does not have this interpretation.

In addition to these differences on the diagonal,
this differs from the usual ``genetic covariance'' \cite{mcvean_genealogical_2009}
in that (a) we do not subtract locus means,
and so to make the statistic invariant under choices of reference allele, 
(b) we randomly choose alleles to count.
To see how to arrive at equation \eqref{sample_covariance},
pick a random locus and
let $A$ and $B$ be randomly drawn alleles at that locus from populations $i$ and $j$ respectively.
If $i=j$ then these are chosen \emph{without} replacement.
Suppose these are each coded as `0' or `1` (where `0' denotes a reference allele),
but we randomly ``flip'' this coding, so that we let $X=A$ and $Y=B$ with probability 1/2,
but otherwise we let $X=1-A$ and $Y=1-B$.
We then let $\widehat{\Omega}_{i,j} = \cov[X,Y]$ --
sampling without replacement makes the statistic insensitive to sample size,
and random allele flipping makes it independent of the choice of reference allele.
By conditioning on the flip,
and using the fact that $\E[X] = \E[Y] = 1/2$,
equation \eqref{sample_covariance} comes from the calculation that
$\cov[X,Y] = \E[XY] - 1/4 = (1/2)\E[AB + (1-A)(1-B)] - 1/4 = \E[(A-1/2)(B-1/2)]$.
The factor of $\delta_{i,j}/(N_i-1)$ comes from the fact that if $i=j$,
then $\E[AB]$ is the probability that both alleles drawn without replacement are reference,
which is $f_i^2 n/(n-1)$.
As noted in \cite{EEMS},
this covariance has a close relationship to the pairwise genetic distance:
if $D_{i,j}$ is the mean density of sites at which random samples from $i$ and $j$ differ at a randomly chosen locus,
then $\Sigma_{i,j} = (1 - 2 D_{i,j})/4$.
Therefore, unlike genetic covariance,
this covariance is affected in shape by singleton sites,
so it may be advisable to filter these prior to analysis
if these are likely to contain a large percentage of errors.




\paragraph{Continuous and discrete differentiation}
Clustering approaches to describing genetic variation
are useful because population history can often be meaningfully described on a coarse scale
by interactions between discrete ``populations''
whose relationships are delimited by patterns of glaciation,
large-scale migration,
mountain ranges, and the like.
Here we add a spatial component within each such discrete historical component,
which we refer to as a set of ``layers'' which overlay the modern map.
We imagine each layer as a geographically distributed population,
and that each sample is composed of a mixture of contributions from each of these layers.
These layers thus take the place of ``clusters'' or ``populations'' in clustering methods,
but we do not adopt these terms as they connote a lack of geographical separation within each.

Within each of these layers,
allele frequencies have positive covariance at geographically close locations,
but this covariance is allowed to decay towards zero as geographic distance increases.
This pattern of spatial decay reflects how migration between neighboring demes  
homogenizes allele frequency changes that arise locally due to drift, 
but this mixing less effectively homogenizes geographic distant demes,
resulting in a continuous pattern of isolation by distance within each cluster.
There is a fixed amount of covariance between layers, irrespective of spatial location.
Within each layer allele frequencies are expected to change gradually with distance,
but observed frequencies can change abruptly at many loci 
if the proportions by which individuals' ancestry derive from each layer 
(the ``admixture'' coefficients) 
do so as well.

To allow flexibility in the form of the decay of allele frequency covariance with geographic distance within each cluster, 
we define the covariance within cluster $k$ between samples $i$ and $j$ to be:
\begin{equation}
G^{(k)}_{i,j} 
    = 
    \alpha^{(k)}_0 \left( \text{exp} \left( -(\alpha^{(k)}_D D_{i,j}) ^ {\alpha^{(k)}_2}	\right) \right) + \mu^{(k)}
\label{within_cluster_covariance}
\end{equation}
where the superscript $(k)$ denotes parameters specific to the $k$th cluster.
The quantity $D_{i,j}$ is the observed geographic distance between samples $i$ and $j$,
the $\alpha^{(k)}$ parameters control the shape of the decay of covariance with distance in the cluster,
and $\mu^{(k)}$ is a parameter that describes the background allele frequency covariance within the cluster. 
If two samples draw 100\% of their ancestry from cluster $k$, then their covariance under the model is $G^{(k)}_{i,j}$;
if they are furthermore geographically very close ($D_{i,j}=0$)
they will have allele frequency covariance $\alpha^{(k)}_0 +  \mu^{(k)}$.
If the geographic distance between them is very large, 
their covariance will be equal to to the background level $\mu^{(k)}$ within the cluster.
The ``shared drift'' parameter $\mu^{(k)}$ can be interpreted as the branch length 
connecting the $k$th population to the population ancestral to all modeled
clusters \gc{(see XXX)}. \gb{is ``XXX" TreeMix? or one of the $f$stat papers?  or is it a figure?} 
\plr{an F-stat paper; also reference Ben Peters review}

We then allow samples to draw their ancestry from more than one cluster.
The ``admixture'' proportion of the $i$th sample in the $k$th cluster, denoted $w^{(k)}_i$,
gives the proportion of alleles from sample $i$ that derive from
cluster $k$ (and so $\sum_K w^{(k)}_i =1$).

We can then describe the covariance between samples $i$ and $j$ across all clusters, $\Omega_{i,j}$,
by summing their within-cluster spatial covariances ($G_{i,j}^{(k)}$ in cluster $k$) across all $K$ clusters,
weighted by the relevant admixture proportions.
\begin{equation}
\Omega_{i,j} = \gamma + \sum\limits_K w^{(k)}_i w^{(k)}_j
G^{(k)}_{i,j} + \delta_{i,j}\eta_i .
\label{cross_cluster_covariance}
\end{equation}
In this equation, $w^{(k)}_i w^{(k)}_j$ is the proportion of alleles that \emph{both}
sample $i$ and sample $j$ have inherited from cluster $k$.

In addition to the admixture-weighted sum of the within-cluster spatial covariances,
this function contains two terms, $\gamma$ and $\delta_{i,j}\eta_i$.
The first, $\gamma$, describes the global covariance between all samples, 
and arises because all samples share an ancestral mean allele frequency at each locus,
which generates a base-line covariance.
In the final term, $\delta_{i,j}$ is an indicator variable that takes a value of 1 when $i$ equals $j$ and 0 otherwise,
and $\eta_i$ adds variance specific to sample $i$.
This term on the diagonal of the parametric covariance matrix captures processes shaping variance within the sampled deme, 
such as inbreeding and the sampling process.

\paragraph{Likelihood and inference}
If allele frequencies at each locus
were independent between loci and multivariate normally distributed across populations, 
then their sample covariance $\widehat{\Omega}$ 
would be Wishart distributed with degrees of freedom equal to $L$, 
the number of loci genotyped.
We use this as a convenient approximation to the true distribution described above,
and so define the likelihood of the sample standardized allele frequency covariance to be
\begin{equation}
P(\widehat{\Omega} \; | \; \Omega) = \mathcal{W} \left( L\widehat{\Omega} \; | \; \Omega,L\right) .
\end{equation}
Linkage disequilibrium (LD) between loci will decrease the effective number of degrees of freedom, 
a complication we discuss further below.

We estimate the values of the parameters of the model using a Bayesian approach.
Acknowledging the dependence of the parametric covariance matrix $\Omega$ on its constituent parameters
$w,\alpha,\mu,\eta,\gamma$ and on the (observed) geographic distances $D$ 
with the notation $\Omega(w,\alpha,\mu,\eta,\gamma,D)$,
we denote the posterior probability density of the parameters as:
\begin{equation}
P\left( w,\alpha,\mu,\eta,\gamma \;	| \; \widehat{\Omega}, L \right) \propto
P\left(\widehat{\Omega} \; | \; \Omega(w,\alpha,\mu,\eta,\gamma,D) \right)
P(w)P(\alpha)P(\mu)P(\eta)P(\gamma) ,
\end{equation}
where $P(w)$, $P(\alpha)$, $P(\mu)$, $P(\eta)$, and $P(\gamma)$, are prior distributions.
All parameters are given (half-)Gaussian priors except for $\alpha_2$, which is uniform on $(0,2)$ and $w$, which is Dirichlet
(see Table \ref{tab:param_prior_tab} for specifics).
Parameters are independent between clusters.
We use Hamiltonian Monte Carlo as implemented in STAN \citep{stan, NUTS, stan_lib, rstan} 
to estimate the posterior distribution on the parameters.
We also provide an R package \citep{R} called \texttt{conStruct} that functions as a wrapper 
around this inference machinery.


\paragraph{Relationship of this model to nonspatial structure models}

A nice feature of our approach is that the model described in Eqn \refeq{cross_cluster_covariance} 
contains a nonspatial assignment model as a special case 
(see \ref{model_app} for a more in-depth discussion). 
By setting $\alpha_0^{(k)}$ to zero for all $k$, 
we obtain a nonspatial model in which each cluster has its own allele frequency at each SNP, 
and individuals draw a proportion of their ancestry from each cluster. 
This model is strongly conceptually similar to that of STRUCTURE \citep{STRUCTURE} 
and related models \citep[e.g.][]{ADMIXTURE}; 
the only difference is that our likelihood assumes that allele frequencies are normally distributed 
around their expectations, 
while the standard assignment methods assume that the error is binomial distributed (see XXXX).  
Therefore, we can compare the fit of the different models 
--- spatial vs. nonspatial, across different values of $K$ --- 
by comparing their performance in a common framework.

\paragraph{Choice of cluster number and cross-validation}
There are a number of reasons, both statistical and biological, 
why there is no true (or right) number of clusters for real datasets,
discussed further in the Discussion.
However, it is still important to assess whether additional spatial layers (larger $K$)
meaningfully model pattern in the data
or merely explain spurious variation introduced by noise
-- in other words, whether additional model complexity
provides significant explanatory power.
Toward that end, we have implemented a method for 
statistically comparing \texttt{conStruct} results across different values of $K$ 
and between the spatial and nonspatial models.

Several approaches have been used as model choice criteria 
for the number of clusters in population genetic data, including: 
the use of information theoretic criteria \citep[e.g.][]{ADMIXTURE}, such as AIC or BIC;
comparisons of the likelihood of the data across different values of $K$, 
with various criteria on how to choose a single value (e.g., \citep{Evanno2005});
or comparisons of the marginal likelihood, 
generated either via various approximations \citep[e.g.][]{STRUCTURE}
or via a more rigorous and computationally intensive approach such as thermodynamic integration \citep{verity_nichols2016}
or inference using a Dirichlet process prior \citep{huelsenbeck2007inference}
See \cite{verity_nichols2016} for a discussion of these approaches and comparison
between several methods.
<<<<<<< HEAD

\gc{IS PREDICTION accuracy the right phrase?}
We choose to take a cross-validation approach \citep[similar in spirit to][]{ADMIXTURE_xval}.
We estimate the posterior on the parameters of the model using a ``training" partition of the data 
(in practice the training set is a random subset of $90\%$ of the loci). 
We then calculate the likelihood of the ``testing" subset (the remaining $10\%$ of the loci), 
averaged over the posterior of the parameters. 
We repeat this procedure a number of times, 
take an average of the relative log-likelihoods over the runs at each $K$, 
and select the model with the significantly best predictive accuracy
(see Section \ref{Xvalidation} for more on our cross-validation procedure).
This approach rewards models with larger values of $K$, 
which increase the likelihood of the training partition, 
as they fit the data better,
but the improvement in the likelihood will plateau (or peak), 
as above a certain $K$ the model is fitting noise specific to the training data 
and therefore not fitting the testing set any better.
=======
\plr{I wonder if we can just cite \cite{verity_nichols2016} rather than this laundry list here?}

We use cross-validation to attack this problem.
To do this,
we use a ``training" partition of the data (in practice, a random 90\% subset of the loci)
to estimate the posterior distribution of the parameters,
and then calculate the log-likelihood of the remaining ``testing'' loci,
averaged over the posterior.
Prediction accuracy of a particular model (e.g., value of $K$)
is then measured using this log-likelihood,
averaged over a number of independent data partitions.
The best model is judged to be the simplest one with significantly better predictive accuracy
than others (see Section \ref{Xvalidation} for more on our cross-validation procedure).
In general, larger values of $K$ allows the model more flexibility,
and thus increases the likelihood of the training partition, 
but this improvement in the likelihood will plateau (or even peak), 
since above a certain $K$ the model only fits noise specific to the training data 
rather than generalizable patterns.
>>>>>>> 903e0289
At any value of $K$, support for the spatial model over the nonspatial model 
means that isolation by distance is likely a feature of the data.

\gb{something about how we choose the best model?}
\plr{how's this?}
Cross-validation provides a valuable summary of how much explanatory power
is added by spatial structure within each layer, and each additional layer.
A simple $t$-test can be used to assess whether additional layers
show statistically significantly greater predictive accuracy.
However, we remind users that ``statistical significance does not imply real-world significance'',
and so small but statistically significant differences between models
should probably not be relied on too strongly.


\section*{Results}

\subsection*{Simulations}
We first test the method with scenarios generated using the coalescent simulator \texttt{ms} \citep{Hudson2002}.
To generate discrete population structure, we simulate $K$ distinct populations,
each of which split from a common ancestor $\tau_{\text{s}}$ units of coalescent time in the past,
without subsequent migration between them.
To generate continuous differentiation within each cluster,
at time $\tau_{\text{e}}$ in the past,
each of these discrete clusters instantaneously colonizes a lattice of demes,
for which we use a stepping stone model with symmetric migration 
to nearest neighbors (eight neighbors, including diagonals).
Finally, at time $\tau_{\text{a}}$ in the past 
we generate a single dataset % that captures both continuous and discrete patterns of population structure 
by collapsing those $K$ discrete lattices into a single grid of demes that are admixed to various degrees from these different layers
(see Fig \ref{sim_setup}).
We simulated datasets using $K=1$, 2, and 3 layers,
in each sampling 10,000 unlinked loci from each of 20 haploid individuals from every deme
(for details on all simulations, see Methods and Supplementary Materials).

\begin{figure}
	\centering
		{\includegraphics[width=4in,height=2.5in]{figs/sims/sim_setup.png}}
		\caption{Schematic of how we simulate datasets with continuous and discrete differentiation, using $K=2$ as an example.  
			    Going forward in time, the $K$ clusters split from a common ancestor at time $\tau_{\text{s}}$,
			    then each expand to colonize a lattice of demes with nearest-neighbor symmetric migration at time $\tau_{\text{e}}$,
			    then finally at time $\tau_{\text{a}}$ collapse into a single lattice consisting of demes 
			    with ancestry entirely in one or the other of the clusters,
			    or admixed between them.
			    }\label{sim_setup}
\end{figure}

We ran \texttt{conStruct} analyses on each of these simulated datasets, 
specifying both a spatial and nonspatial model for $K = $ 1 through 7, 
then used cross-validation to compare the predictive performance of the models.
In Fig \ref{simK1_pies}, we show the results of the nonspatial model 
run with between 1 and 7 clusters, applied to the dataset simulated under $K=1$,
and in Fig \ref{sim_xvals} we show the results of the cross-validation analysis for each of the three simulated datasets.
The admixture pie plots for the spatial and nonspatial models run on the datasets simulated under $K=2$ and $K=3$
are shown in Figs \ref{simK1_nsp_pies}-\ref{simK3_sp_pies}.

A number of results are immediately clear from these tests with simulated data.
First, \texttt{conStruct} performs well on all simulated scenarios.
Across all values of K and for all simulations, 
the spatial model is correctly preferred over the nonspatial model, 
and it infers the true admixture proportions with high accuracy, tight precision, and good coverage 
(Fig \ref{sim_xvals}).
Second, the predictive accuracy of the nonspatial model increases 
with the number of clusters in the model, 
as it describes continuous, spatial patterns of relatedness between demes within the same cluster 
using gradients of admixture across more and more discrete clusters.
This behavior of the nonspatial model is highlighted in 
the analyses of data simulated under $K=1$ (Fig \ref{simK1_pies} and \ref{simK1_nsp_pies}):
as $K$ in the model increases, 
the sampled area is increasingly divvied up between clusters 
with ``centers of mass" in the $K$ geographical extremes of the simulated space.
At $K=2$, the clusters are centered in opposite corners on the map; 
at $K=3$, in the lower two corners and the top half; 
at $K=4$, all four corners, and so on.
\plr{Need a concluding sentence, maybe like this?}
While it is true that each such cluster is more similar within itself
than it is to other clusters,
we know that these boundaries are arbitray,
since the data were simulated with no such boundaries.

In contrast, the predictive accuracy of the spatial \texttt{conStruct} model
either plateaus at or declines from the true value of $K$ used to simulate the data (Fig \ref{sim_xvals}, second column).
And, as $K$ in the spatial model increases, 
deme membership in clusters beyond the number used to simulate the data does not appreciably increase 
(Fig \ref{simK1_sp_pies}, \ref{simK2_sp_pies}, \ref{simK3_sp_pies}).
That is, even when the spatial model is run with $K=7$, 
the inferred admixture proportions are nearly identical to 
those estimated under the true value of $K$ for each simulation.

\gb{could talk about proportion of relatedness explained by each layer here.
e.g., Another way to visualize the difference in the behavior of the spatial and nonspatial models 
is to summarize the proportion of relatedness between samples explained by each cluster...}

\begin{figure}
	\centering
		\subcaptionbox{$K=2$\label{simK1_nsp_pies:K2}}
			{\includegraphics[width=1.8in,height=1.8in]{figs/sims/simK1_nsp_pies_K2.pdf}}
		\subcaptionbox{$K=3$\label{simK1_nsp_pies:K3}}
			{\includegraphics[width=1.8in,height=1.8in]{figs/sims/simK1_nsp_pies_K3.pdf}}
		\subcaptionbox{$K=4$\label{simK1_nsp_pies:K4}}
			{\includegraphics[width=1.8in,height=1.8in]{figs/sims/simK1_nsp_pies_K4.pdf}}
		\subcaptionbox{$K=2$\label{simK1_sp_pies:K2}}
			{\includegraphics[width=1.8in,height=1.8in]{figs/sims/simK1_sp_pies_K5.pdf}}
		\subcaptionbox{$K=3$\label{simK1_sp_pies:K3}}
			{\includegraphics[width=1.8in,height=1.8in]{figs/sims/simK1_sp_pies_K6.pdf}}
		\subcaptionbox{$K=4$\label{simK1_sp_pies:K4}}
			{\includegraphics[width=1.8in,height=1.8in]{figs/sims/simK1_sp_pies_K7.pdf}}
	\caption{
	Map of admixture proportions estimated using the nonspatial model for $K=2$ through 4 (top row)
	and also the spatial model for $K=2$ through 4 (bottom row).
	The data were simulated using a single cluster with nearest-neighbor symmetric migration between demes.
    }\label{simK1_pies}
\end{figure}

\begin{figure}
	\centering
		{\includegraphics[width=6in,height=8.5in]{figs/sims/xvals.pdf}}
	\caption{
	Cross-validation results for data simulated under $K=1$, $K=2$, and $K=3$, 
	comparing the spatial and nonspatial \texttt{conStruct} models run with $K=1$ through 7.  
	The first panel in each row shows all results; 
	the second panel shows results for just the spatial model.
	The inset plots zoom in on cross-validation results outlined in the dotted boxes.
    }\label{sim_xvals}
\end{figure}

\subsection*{Empirical Applications}
To demonstrate the utility of this method, we analyzed empirical population genomic data from two systems:
a contact zone between two poplar species in northwestern North America,
and a large North American sample of black bears.

\subsubsection*{Poplars}

Trees in the genus \textit{Populus} (poplars, aspens, and cottonwoods) 
are distributed throughout the Northern Hemisphere, 
and include species of ecological and economic importance.
Species in the genus regularly co-occur and, 
where they do, they frequently hybridize \citep{eckenwalder1984, Cronk2005}.

Here, we focus on two \textit{Populus} species in the Pacific Northwest: 
\textit{Populus trichocarpa}, the black cottonwood,
and \textit{Populus balsamifera}, the balsam poplar.
These species have a broad zone of overlap and are hypothesized to hybridize \citep{geraldes_etal_2014, suarezgonzalez_etal_2016}.
Both species are sampled over a large geographic region, 
and show spatial patterns of genetic and phenotypic variation \citep{slavov_etal_2012, mckown_etal_2013},
making the system well-suited to an analysis designed to describe
how genetic structure is partitioned both discretely across population (or species) clusters
and continuously with geographic distance.
We had the following questions for the system: 
\begin{enumerate}
\item Given the known history of hybridization between this pair of poplar species, 
is there support for two discrete clusters, 
rather than a single cline of ancestry across their overlap zone?
\item If there is evidence for discrete population structuring, 
does it fall solely along species boundaries, 
or is there sub-structuring between different populations of the same species?
\item Is there support for a pattern of isolation by distance within
the inferred clusters, and, if so, 
does it differ between different clusters?
\end{enumerate}

We address these questions using a dataset generated and originally published by \cite{geraldes_etal_2014}.
The published data consist of 434 individuals sampled from 35 drainages 
and genotyped at just over 33,000 loci (map of the sampling shown in Fig \ref{populus_map}).
The data were generated using RAD-seq, 
and showed a strong pattern of bias in allelic dropout 
(the majority of missing data were from drainages with only \textit{Populus balsamifera} individuals).
To ameliorate some of the problems that arise when there is a strong bias in which data are missing, 
we dropped loci for which any data were missing, 
resulting in just over 20,200 loci retained for analysis.  
We then analyzed these data, grouped by drainage, using both the spatial and nonspatial \texttt{conStruct} models, 
using $K = 1$ through 7,
and compared these models using cross-validation.
The results of these analyses are shown in 
Figs \ref{populus_xvals}--\ref{populus_nsp_clst_covs}. %,populus_nsp_pies,populus_sp_clst_covs,populus_nsp_clst_covs


\begin{figure}
	\centering
		{\includegraphics[width=6in,height=5in]{figs/populus/populus_sampling_map.pdf}}
	\caption{
	Map of the sampled \textit{Populus} populations included in the analysis.
	The color of the sampling location denotes the putative species.
    }\label{populus_map}
\end{figure}

\begin{figure}
	\centering
		{\includegraphics[width=6in,height=3in]{figs/populus/populus_std_xval.pdf}}
	\caption{
	Cross-validation results for \textit{Populus} dataset 
	comparing the spatial and nonspatial \texttt{conStruct} models run with $K=1$ through 7.  
	The first panel in each row shows all results; 
	the second panel zooms in on the results from analyses run with $K = 2$ through 7.
    }\label{populus_xvals}
\end{figure}

\begin{figure}
	\centering
		\subcaptionbox{$K=2$\label{populus_sp_pies:K2}}
			{\includegraphics[width=1.8in,height=1.8in]{figs/populus/populus_sp2.pdf}}
		\subcaptionbox{$K=3$\label{populus_sp_pies:K3}}
			{\includegraphics[width=1.8in,height=1.8in]{figs/populus/populus_sp3.pdf}}
		\subcaptionbox{$K=4$\label{populus_sp_pies:K4}}
			{\includegraphics[width=1.8in,height=1.8in]{figs/populus/populus_sp4.pdf}}
		\subcaptionbox{$K=5$\label{populus_sp_pies:K5}}
			{\includegraphics[width=1.8in,height=1.8in]{figs/populus/populus_sp5.pdf}}
		\subcaptionbox{$K=6$\label{populus_sp_pies:K6}}
			{\includegraphics[width=1.8in,height=1.8in]{figs/populus/populus_sp6.pdf}}
		\subcaptionbox{$K=7$\label{populus_sp_pies:K7}}
			{\includegraphics[width=1.8in,height=1.8in]{figs/populus/populus_sp7.pdf}}
	\caption{
	Map of admixture proportions estimated for the \textit{Populus} dataset 
	using the spatial model for $K=2$ through 7.
    }\label{populus_sp_pies}
\end{figure}

\begin{figure}
	\centering
		\subcaptionbox{$K=2$\label{populus_nsp_pies:K2}}
			{\includegraphics[width=1.8in,height=1.8in]{figs/populus/populus_nsp2.pdf}}
		\subcaptionbox{$K=3$\label{populus_nsp_pies:K3}}
			{\includegraphics[width=1.8in,height=1.8in]{figs/populus/populus_nsp3.pdf}}
		\subcaptionbox{$K=4$\label{populus_nsp_pies:K4}}
			{\includegraphics[width=1.8in,height=1.8in]{figs/populus/populus_nsp4.pdf}}
		\subcaptionbox{$K=5$\label{populus_nsp_pies:K5}}
			{\includegraphics[width=1.8in,height=1.8in]{figs/populus/populus_nsp5.pdf}}
		\subcaptionbox{$K=6$\label{populus_nsp_pies:K6}}
			{\includegraphics[width=1.8in,height=1.8in]{figs/populus/populus_nsp6.pdf}}
		\subcaptionbox{$K=7$\label{populus_nsp_pies:K7}}
			{\includegraphics[width=1.8in,height=1.8in]{figs/populus/populus_nsp7.pdf}}
	\caption{
	Map of admixture proportions estimated for the \textit{Populus} dataset 
	using the nonspatial model for $K=2$ through 7.
    }\label{populus_nsp_pies}
\end{figure}

\begin{figure}
	\centering
		{\includegraphics[width=6in,height=4in]{figs/populus/populus_sp_clst_covs.pdf}}
	\caption{
	Plots showing the cluster-specific parametric covariance IBD-curves 
	estimated for the \textit{Populus} data using 
	the spatial \texttt{conStruct} model run with $K=2$ through 7.
	Line colors are consistent with cluster colors in Fig \ref{populus_sp_pies}.
	Points are colored by the species they are a covariance between:
	black on black points are sample covariances between populations of \textit{Populus balsamifera};
	green on black points are sample covariances between \bals{} and \tri{};
	green on green points are sample covariances between \tri{} and \tri{}.
    }\label{populus_sp_clst_covs}
\end{figure}

\begin{figure}
	\centering
		{\includegraphics[width=6in,height=4in]{figs/populus/populus_nsp_clst_covs.pdf}}
	\caption{
	Plots showing the cluster-specific parametric covariance IBD-curves 
	estimated for the \textit{Populus} data using 
	the nonspatial \texttt{conStruct} model run with $K=2$ through 7.
	Line colors are consistent with cluster colors in Fig \ref{populus_nsp_pies}.
	Points are colored by the species they are a covariance between:
	black on black points are sample covariances between populations of \textit{Populus balsamifera};
	green on black points are sample covariances between \bals{} and \tri{};
	green on green points are sample covariances between \tri{} and \tri{}.
    }\label{populus_nsp_clst_covs}
\end{figure}

All models with $K>1$ assigned the majority of each species
to distinct layers, with some populations drawing ancestry from both layers.
This provides strong support for discrete population structure between the two species,
with some admixture,
% Although admixture was inferred between \textit{P. balsamifera} and \tri{}
% across all values of $K>1$, and in both the spatial and nonspatial models,
% there is nonetheless strong evidence for discrete population structuring, 
rather than a single, continuous cline of ancestry.
At all values of $K>1$, discrete population structure was mostly partitioned along species lines; 
at values of $K$ above 2, further discrete substructure was inferred within the \textit{P. trichocarpa} samples, 
while \bals{} samples displayed no substructure up to $K=7$.
This lack of substructure within the sampled \bals{} populations is in agreement with results from 
\citet{keller_etal_2010}, who found that \bals{} in the region is characterized by relatively low diversity, 
and probably represents a recent, postglacial expansion.

A consistent split between clusters within \tri{} fell along the ``no-cottonwood belt," 
a region along the central coast of British Columbia in which black cottonwood is absent. 
The no-cottonwood belt is hypothesized to divide the species' distribution 
into northern and southern groups, which, in a provenance test, 
were experimentally shown to display different phenotypes 
\citep[pathogen resistance][]{xie2009,xie2012}.  
At higher values of $K$, drainages at the southern tip of \tri{} sampling 
begin to split out into their own clusters.  
\plr{cut this if we pick lower $K$? Or add a disclaimer?}
This may potentially be the result of introgression from Southern \textit{Populus} species, 
such as \textit{P. angustifolia} or \textit{fremontii} \citep{Zhou2012,geraldes_etal_2014}

At all values of $K$, the spatial model was preferred over the nonspatial model.
However, most of this signal seems to derive from the \textit{P. trichocarpa} samples:
covariance within predominantly \tri{} layers decays more quickly with distance
than within the majority \bals{} layer, as seen in Fig \ref{populus_sp_clst_covs}.
The most strongly supported model, given the current dataset, was XXXX.


\subsubsection*{Black bears}


%%%%%%%%%
\section*{Discussion}

The pattern of isolation by distance is ubiquitous in nature,
unsuprisingly, since mating opportunities are distance-limited in most species.
However,
this common pattern can flummox commonly used clustering methods, 
which must use a possibly large number of discrete clusters
to describe such continuous population differentiation .
Inference of these spurious clusters can have implications for 
downstream analysis and interpretation of genetic data, 
including conservation management decisions and 
identification of the genetic basis of adaptation or disease traits.

In this paper, we have presented a statistical framework, \texttt{conStruct}, for simultaneously 
modeling continuous and discrete patterns of population structure.
By employing the sensible default assumption
that relatedness ought to decay with distance, even within a population, 
we avoid erroneously ascribing population differentiation to discrete population clusters.
We also present a cross-validation approach for comparing between models, 
although we stress the limits of this or any model selection procedure for genetic clustering.

The method performs well on simulated data:
we accurately infer the admixture proportions used to simulate the data 
and accurately pick the simulating model as the best model using our cross-validation procedure.
Empirical applications of \texttt{conStruct} to a sample of North American poplars 
and a sample of North American black bears yield reasonable results, 
largely in agreement with previous studies in both systems (Geraldes, Puckett).

The proposed method combines the utility of model-based clustering algorithms 
with a biologically realistic model of isolation by distance.
We anticipate that \texttt{conStruct} will be useful for identifying populations 
and determining samples' ancestry in and across them, 
especially when the populations exhibit spatial patterns of relatedness.

\paragraph{Comparison to nonspatial model-based clustering}
Above, we \plr{hopefully?} showed that 
(a) the nonspatial conStruct model recapitulates results of 
other, commonly-used nonspatial clustering methods,
and 
(b) conStruct can concisely capture spatial structure, which is nearly always expected within clusters.
Given this, when should methods without spatial capability be used?
One advantage these have over conStruct is speed \plr{details?}.
The other main difference is the model of noise,
but it is unclear what effects this may have,
or indeed, which is closer to the truth.

\paragraph{Choosing the ``best" number of clusters}
Although we recognize the utility of choosing a single, ``best'' value of $K$, 
and using only that analysis to communicate results, 
we want to emphasize that there are both statistical and biological reasons 
why there is no true best value of $K$.
From a statistical perspective, the choice of best $K$ is always relative to the data in hand.
This means both that sampling different individuals or loci 
from the same populations may yield a different ``best" $K$, 
but also 
-- unless the data were generated under the model itself --
that the support for larger values of $K$ is likely to increase with increasing amounts of data
(although perhaps only logarithmically).
In the limit of infinite data, the best value of $K$ 
may be the number of individuals included in the dataset.
From a biological perspective, 
it is important to stress that patterns of relatedness between individuals and populations 
are shaped by complex spatial and hierarchical processes.
All individuals within a species (and indeed, all individuals across all species), 
are related to one another in some way, 
and summarizing that relatedness with a single value of $K$ may be reductive or misleading.
We therefore encourage users to perform analyses across different values of $K$ and 
observe which clusters split out at what levels 
(effectively taking successively shallower cross-sections of the population phylogeny),
and also to take the results of the proposed cross-validation procedure with a large grain of salt.

\paragraph{Implications for management and conservation}
If isolation by distance is common, 
then a likely result of applying \texttt{conStruct} to existing data is that 
populations previously identified using nonspatial clustering methods 
will be collapsed into each other.  
This ``lumping" might better reflect biological reality, 
but may also have implications for management decisions and conservation policy, 
both of which are often predicated on the identification of discrete ``management units" (MUs) 
identified using genetic data.

It is therefore important to emphasize that individuals sampled from the same \texttt{conStruct} cluster 
may be quite genetically diverged from one another, 
and that a \texttt{conStruct} cluster may still contain multiple distinct MUs.  
Alternatively, the collapse of multiple, previously identified MUs into a single \texttt{conStruct} cluster 
may reflect a biological reality that these populations are currently 
(or were recently) exchanging migrants, 
and thus might emphasize the importance of maintaining habitat corridors (ref) 
between demes, or of implementing an integrated conservation plan across multiple demes within a cluster.

\paragraph{Caveats and considerations}
There are a few important caveats to consider in the interpretation of \texttt{conStruct} results. 
First, we have modeled allele frequency covariance within a cluster as a spatial process.
Although there is flexibility built into the model about the shape of that covariance, 
inference may be misleading if the sampling geography departs radically from the way 
the sampled organisms experience (or have experienced) their landscape.
For example, if we were to run a \texttt{conStruct} analysis using geographic distances between 
sampled individuals of greenish warblers (Irwin ref) or \textit{Ensatina} salamanders (Wake ref)
--- two canonical examples of rings species --- 
we might get misleading results.
This is because distance between locations on either side of the species' distributions
(across the Tibetan plateau and the Central Valley, respectively) 
is not representative of the path traversed in the coalescent of a pair of alleles sampled at those locations.

A second caveat is that, in some instances, 
membership in the same cluster may not mean that samples are particularly related.
If covariance within a cluster decays sharply with distance, 
and the cluster-specific relatedness parameter $\mu^{(k)}$ is low, 
individuals at a far spatial remove may be in the same cluster but have very low pairwise relatedness.
It is possible that this is happening in Fig \ref{populus_sp_pies}\subref{populus_sp_pies:K3}. 
At $K=3$, the southernmost populations of \textit{P. trichocarpa} are in the green cluster, 
whose other neighbors are to the north, with an intervening group of populations in the red cluster, 
and at $K=4$, those southernmost samples split out and become their own yellow cluster.
Again, we encourage users to run analyses across multiple values of $K$, 
and to examine the spatial covariance functions within clusters when interpreting results.
\gb{missing data?}

\paragraph{Extensions and future directions}
There are several ways in which the model described in this paper might be extended or improved.  
For example, we currently assume that all layers within a model are equally unrelated 
(a star population phylogeny, although the branches can have different lengths thanks to the $\mu^{(k)}$ parameter), 
similar to the F-model in (REF the right STRUCTURE paper).
However, we could extend the existing model by implementing 
a relatedness structure between the clusters by, for example, 
estimating a population phylogeny between them \citep[e.g.][]{treemix}.

A second exciting direction is to model relatedness within a cluster as a spatiotemporal process, 
in which covariance decays both with distance in space and in time.  
As the number of genotyped historical or ancient samples increases, 
it is becoming possible to ask whether there is genetic continuity at a point in space across time, 
or whether populations are being replaced (yamnaya paper, slatkin and racimo, nielsen 2016, schraiber 2017).
However, we expect allele frequencies to change through time in a population, even without replacement, 
simply due to drift.
Therefore, a natural way to test for population replacement is to estimate the rates 
at which relatedness within a cluster decays with time in the same way we do in the current model with space, 
in which case discrete population structure in space is comparable to population replacement in time.

\section*{Acknowledgements}

We thank Marjorie Weber, William Wetzel, Mariah Meek, Yaniv Brandvain, and Matthew Stephens 
for invaluable comments on the method and manuscript, 
as well as Quentin Cronk, who provided input on the \textit{Populus} analyses, 
and the attendees at the 2017 SSE Meeting in Portland, OR, 
whose votes determined the name of the method.
This work was supported in part by 
the National Science Foundation under award number NSF \#1262645 (DBI) to PR and GC, 
the National Institute of General Medical Sciences of the National Institutes of Health under award numbers NIH RO1GM83098 and RO1GM107374 to GC,
and the National Science Foundation under award numbers NSF \# 1148897 and \# 1402725 to GB.

\newpage
\section*{Appendix}
\renewcommand{\theequation}{A\arabic{equation}}
\setcounter{equation}{0}
\renewcommand{\thetable}{A\arabic{table}}
\setcounter{table}{0}
\renewcommand{\thefigure}{A\arabic{figure}}
\setcounter{figure}{0}
\renewcommand{\thesection}{A\arabic{section}}
\setcounter{section}{0}


\section{Model rationale}
\subsection{Drift, admixture, and space}
\paragraph{Drift} 
We first provide a simple model of allele frequencies within a cluster. 
Imagine a sample $i$ that draws all of its ancestry from cluster $k$.
The allele frequency in sample $i$ at locus $\ell$, $F_{i,\ell}$ can be
written as the sum
\begin{equation}
F_{i,\ell} = \epsilon_{\ell} + \Delta^{(k)}_{\ell} +
\Delta^{(k,i)}_{\ell} + \Delta^{(i)}_{\ell}
\label{drift_terms_no_admix}
\end{equation}
The first term is the ancestral allele frequency $\epsilon_\ell$ shared by all samples; 
the second is the deviation from that ancestral frequency 
due to drift in the ancestral population of the $k$th cluster,
which is shared by all samples within the cluster. 
The third term is the deviation of the $i$th sample away from the $k$th cluster mean 
due to the spatial process of drift and migration within the cluster.
The final term is the deviation specific to the $i$th sample,
which captures drift not shared by all samples at the population level
(i.e., subpopulation-specific drift due to, e.g., inbreeding). 
We will assume that these four deviations are all uncorrelated with each other.

If we have two samples $i$ and $j$ drawn from cluster $k$, 
their covariance across loci will be 
\begin{equation}
\text{Var}(\epsilon) +  \text{Var}\left( \Delta^{(k)} \right) +
\text{Cov}(\Delta^{(k,i)}_{\ell},\Delta^{(k,j)}_{\ell}) + \delta_{i=j} \text{Var}\left( \Delta^{(i)} \right)\ \\
\end{equation}
where the quantity $\delta_{i=j}$ is an indicator variable that equals 1 when $i$ is equal to $j$ and 0 otherwise, 
as in Eqn. \eqref{cross_cluster_covariance}.

\paragraph{Admixture} 
The model above describes the simple case 
in which samples draw 100\% of their ancestry from only a single cluster each. 
To accommodate admixture between clusters, 
we model allele frequencies within samples as linear combinations of the population-specific 
drift terms across the clusters from which they draw ancestry.
To do so, we introduce a term $w^{(k)}_{i}$ that describes the
admixture proportion of sample $i$ in cluster $k$ ($\sum_{K}w^{(k)}_{i} = 1$),
which can be interpreted as the proportion of the genome in the $i$th
sample that came from the $k$th cluster 
(or the probability that an allele at a locus is drawn from $k$).
The allele frequency in the $i$th sample at the $\ell$th locus can therefore be written as:
\begin{equation}
F_{i,\ell} = \epsilon_{\ell} + \sum\limits_{K} w^{(k)}_{i}\left( 
  \Delta^{(k)}_{\ell} + \Delta^{(k,i)}_{\ell}\right) + \Delta^{(i)}_{\ell}	
\label{drift_terms_admix}
\end{equation}
and the covariance between $i$ and $j$ across loci is
\begin{equation}
\Omega_{i,j} = \text{Var}(\epsilon) + \sum\limits_K w^{(k)}_iw^{(k)}_j
\left(
  \text{Var}\left( \Delta^{(k)} \right) +
\text{Cov}(\Delta^{(k,i)}_{\ell},\Delta^{(k,j)}_{\ell}) 	\right) +
\delta_{i=j} \text{Var}(\Delta_i)
\label{admixed_spatial_cov}
\end{equation}

\paragraph{Space}
Under our nonspatial model, 
we assume that $\text{Cov}(\Delta^{(k,i)}_{\ell},\Delta^{(k,j)}_{\ell})=0$,
so that the only additional covariance between $i$ and $j$ 
(above that induced by a shared ancestral frequency at each locus)
is due to the drift in the ancestral population of their cluster 
(the variance of which is $\mu_k$). 
Under our spatial model we assume that some of the covariance in allele frequencies
between $i$ and $j$ decays as a function of the geographic distance
between the pair, $D_{i,j}$,
so that 
\begin{equation}
\text{Cov}(\Delta^{(k,i)}_{\ell},\Delta^{(k,j)}_{\ell}) = \alpha^{(k)}_0 \times \left(\text{exp} \left(  -(\alpha^{(k)}_D D_{i,j})^{\alpha^{(k)}_2}\right) \right)
\end{equation}
We note that this form is chosen for its flexibility, 
and not because it matches any explicit population genetic model of isolation by distance. 

\paragraph{Likelihood}
If our allele frequency deviations are well approximated by a Gaussian, 
their sample covariance is a sufficient statistic,
so that calculating the likelihood of their sample covariance is the same as 
calculating the probability of the frequency data up to a constant. 
We can therefore model the covariance of the sample allele frequencies, $\widehat{\Omega}$, 
as a draw from a Wishart distribution with degrees of freedom equal to 
the number of loci $L$ across which the sample covariance is calculated:

\begin{align}
&\widehat{\Omega}_{i,j} = 
	\begin{cases}
		\frac{1}{L-1}
		\sum\limits_{\ell=1}^{L}{\left[ 	\left(f_{i,\ell} - \bar{f}_{i} \right)
		 	\left(f_{j,\ell} - \bar{f}_{j} \right)\right] \notag
			} & \text{for } i \neq j \\
		\bar{f}_i (1-\bar{f}_i) & \text{for } i = j \\
	\end{cases}\\
&\widehat{\Omega} \sim \mathcal{W}\left( L\Omega, L	\right)
\label{wishart}
\end{align}

A benefit of directly modeling the sample allele frequency covariance is that, 
after the initial calculation of the sample covariance matrix,
the computation time of the likelihood is not a function of the number of loci,
so inference can theoretically be done using whole genome data.

\section{Models, parameters, and priors}\label{model_app}
\paragraph{Spatial vs. nonspatial}
In this paper, we discuss two types of models, spatial and nonspatial, 
each of which can be implemented with different numbers of clusters.
The spatial model is parameterized as in Eqn \ref{admixed_spatial_cov},
and the nonspatial model is described in Eqn \ref{admixed_discrete_covariance}.
The nonspatial model is a special case of the spatial model, 
in which the value of all $\alpha$ parameters is set to 0.
The nonspatial model therefore has $3K$ fewer parameters than the spatial model,
as there are three $\alpha$ parameters that describe the continuous differentiation effect of distance per cluster,
and they are fixed in the nonspatial model.

\paragraph{Single cluster}
Each of these models can be run with a single cluster ($K=1$), 
in which case the cluster-specific covariance parameter $\mu^{(k)}$ 
and the global covariance parameter $\gamma$ become redundant.
The single-cluster model is therefore a special case of the multi-cluster model, 
in which we set $\mu$ to zero, as described below:

For the spatial model, the single-cluster parametric covariance is:
\begin{equation}
\Omega_{i,j} = \text{Var}(\epsilon) + 
\alpha^{(k)}_0 \times \left(\text{exp} \left(  -(\alpha^{(k)}_D D_{i,j})^{\alpha^{(k)}_2}\right) \right)	 +
\delta_{i=j} \text{Var}(\Delta_i)
\label{admixed_spatial_cov}
\end{equation}

For the nonspatial model, the single-cluster parametric covariance is:
\begin{equation}
\Omega_{i,j} = \text{Var}(\epsilon) + \delta_{i=j} \text{Var}(\Delta^{(i)})
\label{admixed_discrete_covariance}
\end{equation}

\paragraph{Priors}
We use a Bayesian approach to parameter inference, 

A table of all parameters, their descriptions, and their priors is given in Table \ref{tab:param_prior_tab} below.

\begin{centering}
\begin{table}
\begin{tabular}{| >{\centering\arraybackslash}m{2.1cm} | m{5.2cm} | >{\centering\arraybackslash}m{5.1cm} |}
	\hline
	\textbf{Parameter} & \centering{\textbf{Description}} & \textbf{Prior}\\ \hline
	$\boldsymbol{\gamma}$ & 
		global covariance due to shared ancestral frequency & 
		$\gamma \sim \mathcal{N}(\mu = \text{Var}(\bar{f}), \sigma = 0.5)$\\ \hline
	$\boldsymbol{\alpha^{(k)}_0}$ & 
		controls the sill of the covariance matrix in cluster $k$& 
		$\alpha^{(k)}_0 \sim \mathcal{N}(\mu = 0, \sigma = 1)$\\ \hline
	$\boldsymbol{\alpha^{(k)}_D}$ & 
		controls the rate of the decay of covariance with distance in cluster $k$& 
		$\alpha^{(k)}_D \sim \mathcal{N}(\mu = 0, \sigma = 1)$\\ \hline
	$\boldsymbol{\alpha^{(k)}_2}$ & 
		controls the shape of the decay of covariance with distance in cluster $k$ & 
		$\alpha^{(k)}_2 \sim U(0,2)$\\ \hline
	$\boldsymbol{\eta_i}$ & 
		the nugget in population $i$ (population specific drift parameter)  & 
		$\eta_i \sim \mathcal{N}(\mu = 0, \sigma = 1)$\\ \hline
	$\boldsymbol{\mu^{(k)}}$ & 
		cluster-specific shared drift in cluster $k$ &
		 $\mu^{(k)} \sim \mathcal{N}(\mu = 0, \sigma = 1)$\\ \hline
	$\boldsymbol{w_i}$ &
		admixture proportions sample $i$ draws across $K$ clusters &
		$w_i \sim \text{Dir}(\alpha_{1} ... \alpha_{K}=0.1)$  \\ \hline
	\hline
\end{tabular}
\caption{
List of parameters used in the \texttt{conStruct} model, along with their descriptions and priors.
The mean of the Normal prior on $\gamma$, $\text{Var}(\bar{f})$, is the variance of the sample mean allele frequencies across loci.
}\label{tab:param_prior_tab}
\end{table}
\end{centering}

\newpage
\section{Cross validation}\label{Xvalidation}
To perform model comparison, we employ a Monte Carlo cross-validation approach \citep{picard1984},
also known as repeated random sub-sampling validation.
Briefly, we follow the following procedure:
\begin{enumerate}
\item For each of $X$ replicates:
	\begin{enumerate}
		\item partition the allele frequency data into a 90\% ``training'' partition ($F^x_1$) and a 10 \%``testing" partition ($F^x_2$) \label{partition}
		\item run our inference procedure on the training partition to estimate model parameters $\theta_{mk}$ for: \label{inference}
			\begin{enumerate}
				\item $m$: the spatial and the nonspatial model
				\item $k$: the number of clusters 1 through $K$
			\end{enumerate}	
	\item calculate the mean log likelihood of the testing data partition, 
	over the posterior distribution of training-estimated parameters for each model 
	($\bar{\mathcal{L}}(F^x_2 \mid \theta_{mk})$, henceforth $\bar{\mathcal{L}}_{xmk}$) \label{lnL}
	\item generate standardized mean log likelihoods, $\mathcal{Z}_{xmk}$, across models: \label{standardize}
		\begin{enumerate}
			\item identify the highest mean log likelihood, $\bar{\mathcal{L}}^\text{max}_{xmk}$
			\item subtract $\bar{\mathcal{L}}^\text{max}_{xmk}$ from $\bar{\mathcal{L}}_{xmk}$ across all models,
				such that the standardized log likelihood, $\mathcal{Z}_{xmk}$, of the best model is 0,
				and less than 0 for all inferior models. 
		\end{enumerate}
	\end{enumerate}
\item For each model (i.e., each combination of $m$ and $k$) calculate 
	the mean standardized log likelihood of the testing data partition across $X$ replicates, 
	as well its standard error and 95\% confidence interval:
	\begin{enumerate}
	\item mean
		\begin{equation}
			\bar{\mathcal{Z}}_{mk} = \frac{1}{X}\sum\limits_{x=1}^{X}\mathcal{Z}_{xmk}
		\end{equation}
	\item standard error
		\begin{equation}
			SE_{\bar{\mathcal{Z}}_{mk}} = \sqrt{\frac{\sum\limits_{x=1}^{X} \left[ {\mathcal{Z}_{xmk} - \bar{\mathcal{Z}}_{mk}} \right]}{X}}
		\end{equation}
	\item 95\% confidence interval
		\begin{equation}
			95\% \text{CI} = \bar{\mathcal{Z}}_{mk} \pm 1.96 \times SE_{\bar{\mathcal{Z}}_{mk}}
		\end{equation}
	\end{enumerate}
\end{enumerate}

This cross-validation procedure generates a mean predictive accuracy for each model and each value of $K$, 
as well as a confidence interval around that mean,
which can then be used for model comparison or selection.

\section{Our Model vs. STRUCTURE}
We should probably demonstrate that the nonspatial version of \texttt{conStruct} is basically the same as STRUCTURE.
Maybe check out Engelhardt \& Stephens?

\newpage
\section*{Supplementary Materials}
\renewcommand{\theequation}{S\arabic{equation}}
\setcounter{equation}{0}
\renewcommand{\thetable}{S\arabic{table}}
\setcounter{table}{0}
\renewcommand{\thefigure}{S\arabic{figure}}
\setcounter{figure}{0}

\newpage
\begin{figure}
	\centering
		\subcaptionbox{$K=2$\label{simK1_nsp_pies:K2}}
			{\includegraphics[width=1.8in,height=1.8in]{figs/sims/simK1_nsp_pies_K2.pdf}}
		\subcaptionbox{$K=3$\label{simK1_nsp_pies:K3}}
			{\includegraphics[width=1.8in,height=1.8in]{figs/sims/simK1_nsp_pies_K3.pdf}}
		\subcaptionbox{$K=4$\label{simK1_nsp_pies:K4}}
			{\includegraphics[width=1.8in,height=1.8in]{figs/sims/simK1_nsp_pies_K4.pdf}}
		\subcaptionbox{$K=5$\label{simK1_nsp_pies:K5}}
			{\includegraphics[width=1.8in,height=1.8in]{figs/sims/simK1_nsp_pies_K5.pdf}}
		\subcaptionbox{$K=6$\label{simK1_nsp_pies:K6}}
			{\includegraphics[width=1.8in,height=1.8in]{figs/sims/simK1_nsp_pies_K6.pdf}}
		\subcaptionbox{$K=7$\label{simK1_nsp_pies:K7}}
			{\includegraphics[width=1.8in,height=1.8in]{figs/sims/simK1_nsp_pies_K7.pdf}}
	\caption{
	Map of admixture proportions estimated using a nonspatial model for $K=2$ through 7.
	The data were simulated using a single cluster with nearest-neighbor symmetric migration between demes.
    }\label{simK1_nsp_pies}
\end{figure}

\begin{figure}
	\centering
		\subcaptionbox{$K=2$\label{simK1_sp_pies:K2}}
			{\includegraphics[width=1.8in,height=1.8in]{figs/sims/simK1_sp_pies_K2.pdf}}
		\subcaptionbox{$K=3$\label{simK1_sp_pies:K3}}
			{\includegraphics[width=1.8in,height=1.8in]{figs/sims/simK1_sp_pies_K3.pdf}}
		\subcaptionbox{$K=4$\label{simK1_sp_pies:K4}}
			{\includegraphics[width=1.8in,height=1.8in]{figs/sims/simK1_sp_pies_K4.pdf}}
		\subcaptionbox{$K=5$\label{simK1_sp_pies:K5}}
			{\includegraphics[width=1.8in,height=1.8in]{figs/sims/simK1_sp_pies_K5.pdf}}
		\subcaptionbox{$K=6$\label{simK1_sp_pies:K6}}
			{\includegraphics[width=1.8in,height=1.8in]{figs/sims/simK1_sp_pies_K6.pdf}}
		\subcaptionbox{$K=7$\label{simK1_sp_pies:K7}}
			{\includegraphics[width=1.8in,height=1.8in]{figs/sims/simK1_sp_pies_K7.pdf}}
	\caption{
	Map of admixture proportions estimated using a spatial model for $K=2$ through 7.
	The data were simulated using 1 cluster with nearest-neighbor symmetric migration between demes.
    }\label{simK1_sp_pies}
\end{figure}

\newpage
\begin{figure}
	\centering
		\subcaptionbox{$K=2$\label{simK2_nsp_pies:K2}}
			{\includegraphics[width=1.8in,height=1.8in]{figs/sims/simK2_nsp_pies_K2.pdf}}
		\subcaptionbox{$K=3$\label{simK2_nsp_pies:K3}}
			{\includegraphics[width=1.8in,height=1.8in]{figs/sims/simK2_nsp_pies_K3.pdf}}
		\subcaptionbox{$K=4$\label{simK2_nsp_pies:K4}}
			{\includegraphics[width=1.8in,height=1.8in]{figs/sims/simK2_nsp_pies_K4.pdf}}
		\subcaptionbox{$K=5$\label{simK2_nsp_pies:K5}}
			{\includegraphics[width=1.8in,height=1.8in]{figs/sims/simK2_nsp_pies_K5.pdf}}
		\subcaptionbox{$K=6$\label{simK2_nsp_pies:K6}}
			{\includegraphics[width=1.8in,height=1.8in]{figs/sims/simK2_nsp_pies_K6.pdf}}
		\subcaptionbox{$K=7$\label{simK2_nsp_pies:K7}}
			{\includegraphics[width=1.8in,height=1.8in]{figs/sims/simK2_nsp_pies_K7.pdf}}
	\caption{
	Map of admixture proportions estimated using a nonspatial model for $K=2$ through 7.
	The data were simulated using two clusters with nearest-neighbor symmetric migration between demes.
    }\label{simK2_nsp_pies}
\end{figure}

\begin{figure}
	\centering
		\subcaptionbox{$K=2$\label{simK2_sp_pies:K2}}
			{\includegraphics[width=1.8in,height=1.8in]{figs/sims/simK2_sp_pies_K2.pdf}}
		\subcaptionbox{$K=3$\label{simK2_sp_pies:K3}}
			{\includegraphics[width=1.8in,height=1.8in]{figs/sims/simK2_sp_pies_K3.pdf}}
		\subcaptionbox{$K=4$\label{simK2_sp_pies:K4}}
			{\includegraphics[width=1.8in,height=1.8in]{figs/sims/simK2_sp_pies_K4.pdf}}
		\subcaptionbox{$K=5$\label{simK2_sp_pies:K5}}
			{\includegraphics[width=1.8in,height=1.8in]{figs/sims/simK2_sp_pies_K5.pdf}}
		\subcaptionbox{$K=6$\label{simK2_sp_pies:K6}}
			{\includegraphics[width=1.8in,height=1.8in]{figs/sims/simK2_sp_pies_K6.pdf}}
		\subcaptionbox{$K=7$\label{simK2_sp_pies:K7}}
			{\includegraphics[width=1.8in,height=1.8in]{figs/sims/simK2_sp_pies_K7.pdf}}
	\caption{
	Map of admixture proportions estimated using a spatial model for $K=2$ through 7.
	The data were simulated using two clusters with nearest-neighbor symmetric migration between demes.
    }\label{simK2_sp_pies}
\end{figure}

\begin{figure}
	\centering
		\subcaptionbox{$K=2$\label{simK3_nsp_pies:K2}}
			{\includegraphics[width=1.8in,height=1.8in]{figs/sims/simK3_nsp_pies_K2.pdf}}
		\subcaptionbox{$K=3$\label{simK3_nsp_pies:K3}}
			{\includegraphics[width=1.8in,height=1.8in]{figs/sims/simK3_nsp_pies_K3.pdf}}
		\subcaptionbox{$K=4$\label{simK3_nsp_pies:K4}}
			{\includegraphics[width=1.8in,height=1.8in]{figs/sims/simK3_nsp_pies_K4.pdf}}
		\subcaptionbox{$K=5$\label{simK3_nsp_pies:K5}}
			{\includegraphics[width=1.8in,height=1.8in]{figs/sims/simK3_nsp_pies_K5.pdf}}
		\subcaptionbox{$K=6$\label{simK3_nsp_pies:K6}}
			{\includegraphics[width=1.8in,height=1.8in]{figs/sims/simK3_nsp_pies_K6.pdf}}
		\subcaptionbox{$K=7$\label{simK3_nsp_pies:K7}}
			{\includegraphics[width=1.8in,height=1.8in]{figs/sims/simK3_nsp_pies_K7.pdf}}
	\caption{
	Map of admixture proportions estimated using a nonspatial model for $K=2$ through 7.
	The data were simulated using three clusters with nearest-neighbor symmetric migration between demes.
    }\label{simK3_nsp_pies}
\end{figure}

\begin{figure}
	\centering
		\subcaptionbox{$K=2$\label{simK3_sp_pies:K2}}
			{\includegraphics[width=1.8in,height=1.8in]{figs/sims/simK3_sp_pies_K2.pdf}}
		\subcaptionbox{$K=3$\label{simK3_sp_pies:K3}}
			{\includegraphics[width=1.8in,height=1.8in]{figs/sims/simK3_sp_pies_K3.pdf}}
		\subcaptionbox{$K=4$\label{simK3_sp_pies:K4}}
			{\includegraphics[width=1.8in,height=1.8in]{figs/sims/simK3_sp_pies_K4.pdf}}
		\subcaptionbox{$K=5$\label{simK3_sp_pies:K5}}
			{\includegraphics[width=1.8in,height=1.8in]{figs/sims/simK3_sp_pies_K5.pdf}}
		\subcaptionbox{$K=6$\label{simK3_sp_pies:K6}}
			{\includegraphics[width=1.8in,height=1.8in]{figs/sims/simK3_sp_pies_K6.pdf}}
		\subcaptionbox{$K=7$\label{simK3_sp_pies:K7}}
			{\includegraphics[width=1.8in,height=1.8in]{figs/sims/simK3_sp_pies_K7.pdf}}
	\caption{
	Map of admixture proportions estimated using a spatial model for $K=2$ through 7.
	The data were simulated using three clusters with nearest-neighbor symmetric migration between demes.
    }\label{simK3_sp_pies}
\end{figure}

\newpage
\clearpage
\bibliography{reference.library.tex.bib}

\newpage

\pagenumbering{gobble}

\end{document}<|MERGE_RESOLUTION|>--- conflicted
+++ resolved
@@ -383,7 +383,6 @@
 or inference using a Dirichlet process prior \citep{huelsenbeck2007inference}
 See \cite{verity_nichols2016} for a discussion of these approaches and comparison
 between several methods.
-<<<<<<< HEAD
 
 \gc{IS PREDICTION accuracy the right phrase?}
 We choose to take a cross-validation approach \citep[similar in spirit to][]{ADMIXTURE_xval}.
@@ -401,7 +400,6 @@
 but the improvement in the likelihood will plateau (or peak), 
 as above a certain $K$ the model is fitting noise specific to the training data 
 and therefore not fitting the testing set any better.
-=======
 \plr{I wonder if we can just cite \cite{verity_nichols2016} rather than this laundry list here?}
 
 We use cross-validation to attack this problem.
@@ -420,7 +418,6 @@
 but this improvement in the likelihood will plateau (or even peak), 
 since above a certain $K$ the model only fits noise specific to the training data 
 rather than generalizable patterns.
->>>>>>> 903e0289
 At any value of $K$, support for the spatial model over the nonspatial model 
 means that isolation by distance is likely a feature of the data.
 
