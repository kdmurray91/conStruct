\documentclass[12pt]{article}
\usepackage{graphicx}
\usepackage{float}
\usepackage{hyperref}
\usepackage{mathtools}
\usepackage[usenames,dvipsnames]{xcolor}
\usepackage[authoryear]{natbib}
\usepackage{amsmath}
\usepackage{amsfonts}
\usepackage{bigints}
\usepackage{array}
\usepackage{tikz}
\usepackage{longtable}
\usepackage{geometry}

\bibliographystyle{plainnat}

\setlength{\parskip}{\baselineskip}
\setlength{\parindent}{0pt}

\newcommand{\e}[1]{{\mathbb E}\left[ #1 \right]}
\newcommand{\given}{\mid}
\newcommand{\secref}[1]{``\nameref{#1}''}
\newcommand{\tri}{\textit{trichocarpa}} 
\newcommand{\bals}{\textit{balsamifera}}

\include{macros}

\newcommand{\gb}[1]{{\it\color{magenta}{(#1)}}}
\newcommand{\plr}[1]{{\it\color{purple}{(#1)}}}
\newcommand{\gc}[1]{{\it\color{blue}{(#1)}}}

\geometry{a4paper}

\title{Inferring Continuous and Discrete Population Genetic Structure Across Space}
\date{\vspace{-5ex}}
\author{
Gideon S. Bradburd$^{1,a}$, 
Graham M. Coop$^{2,b}$,
Peter L. Ralph$^{3,c}$}

\begin{document}

\maketitle

\textsuperscript{1}
Department of Integrative Biology, 
Ecology, Evolutionary Biology, and Behavior Graduate Group,
Michigan State University, MI 48824

\textsuperscript{2}
Center for Population Biology,
Department of Evolution and Ecology, 
University of California, Davis, CA 95616

\textsuperscript{3}
Institute of Ecology and Evolution,
Department of Mathematics,
University of Oregon, Eugene, OR 97403

\textsuperscript{a}bradburd@msu.edu; 
\textsuperscript{b}gmcoop@ucdavis.edu;
\textsuperscript{c}plr@uoregon.edu\\\\\

\newpage
 
\begin{abstract}
A classic problem in population genetics is the characterization 
of discrete population structure in the presence of 
continuous patterns of genetic differentiation.
Especially when sampling is discontinuous, 
clustering or assignment methods may incorrectly ascribe differentiation 
due to continuous processes (e.g., isolation by distance) 
to discrete processes, such as geographic, ecological, or reproductive barriers 
between populations.
This is partly a result of the difficulty of sampling uniformly and continuously 
across the range of a population or species, 
but more, it reflects a shortcoming of current methods for inferring and 
visualizing population structure from genetic data in the face of data 
that are characterized by both continuous and discrete population structure.
Here, we present a novel statistical framework for the simultaneous inference 
of continuous and discrete patterns of population structure.
The method estimates ancestry proportions for each 
sample from a set of discrete population layers, 
and, within each layer, estimates a rate at which relatedness decays with distance.
This model explicitly addresses the ``clines vs. clusters" problem in 
modeling population genetic variation by jointly accommodating both 
continuous and discrete patterns of differentiation. 
We demonstrate the utility of this approach using both simulations and empirical applications.
\end{abstract}


\newpage
\section*{Introduction}
A fundamental quandary in the description of biological diversity is
the fact that diversity shows both discrete and continuous patterns. 
For example, reasonable people can disagree about whether two 
populations are separate species, because the 
process of speciation is usually gradual, and so there is no set point
in the continuous divergence of populations when they unambiguously become discrete species.
The issue of identifying meaningful biological subunits 
extends below the species level, as patterns of phenotypic
and genetic diversity within and among populations are shaped
by continuous migration and drift, as well as by more discrete events, 
such as geographic barriers, rapid expansions, bottlenecks, and rare
long-distance migration. 

From a practical standpoint, even while acknowledging continuous
processes, we often need to identify somewhat separable populations 
from which individuals are sampled \citep{wright1949genetical}.
Delineating populations is useful for systematics and for
informing conservation priorities \citep{Moritz1994,Waples_1998,Moritz_etal_2002}.
Furthermore, we often need to identify subsets of indivduals resulting from reasonably coherent
evolutionary histories for downstream analyses to learn about population history and adaptation. 

There have been many methods proposed to characterize population
genetic structure,
including generating population phylogenies \citep{CavalliSforza1975, treemix},
dimensionality-reduction approaches \citep{meirmans2009genodive}, 
such as principal components analysis 
\citep{menozzi1978synthetic,novembre_interpreting_2008, price2006eigenstrat},
and model-based clustering approaches 
\citep[e.g.][]{STRUCTURE, falush2003, hubisz2009,ADMIXTURE, 
FINESTRUCTURE, fastStructure, huelsenbeck2007inference, 
Corander2003,TESS,geneland}, among others.
Each of these methods perform best in particular situations,
but many can give misleading results when applied to data 
that show a continuous pattern of isolation by distance 
\citep{Wright1943, novembre_interpreting_2008, Frantz2009}.
Here, we will focus on model-based clustering, the most widely used class of approaches for population delineation.
Existing model-based clustering methods model each individual's genotypes 
as random draws from a set of underlying, unobserved population clusters, 
each with a characteristic set of allele frequencies, which are estimated. 
These underlying frequencies are identical 
for all individuals assigned to a cluster, 
\emph{regardless} of their spatial location. 
Spatial information has been incorporated into some of these methods, 
by, for example, placing spatial priors on cluster memberships \citep{geneland,TESS}, 
but this does not address the underlying issue that 
these methods assume that allele frequencies 
are constant in a cluster across the species' range.  

A pattern of isolation by distance (IBD) arises when migration in a
population is spatially limited, and slow enough between distant
locations that genetic drift can build up differentiation between them
\citep{Wright1943}. 
IBD has been modeled in both spatially continuous frameworks 
\citep{malecot1969mathematics,Slatkin1985}, 
in which an individual's parents are found within some radius of that individual's location,
and discrete, ``stepping-stone'' frameworks \citep{kimura1964stepping},
in which migration occurs only between neighboring demes.
Given the generality of the circumstances that generate a pattern of isolation by distance, 
it is unsurprising that IBD is very widespread in nature \citep{meirmans2012,Sexton_etal_2014}.

The ubiquity of isolation by distance presents a challenge for models of discrete population structure,
as it is frequently difficult to determine whether observed patterns of genetic variation are 
continuously distributed across a landscape, or instead are partitioned in discrete clusters.
This problem can be compounded if sampling is done unevenly or discretely across a population or species' range,
and has given rise to a debate in the population genetic literature
about how best to describe sets of individuals using continuous clines and discrete clusters 
\citep[e.g.][]{SerrePaabo2004,rosenberg2005clines}.

Existing model-based clustering approaches can only describe continuous patterns of variation using
discrete clusters, and so tend to erroneously describe continuously distributed variation with multiple clusters that 
show spatially autocorrelated cluster membership \citep{Frantz2009,meirmans2012}.
In analyses of empirical datasets, which often are characterized by IBD,
model-based clustering approaches will therefore tend to overestimate
the number of discrete clusters present. 

To address this, we set out to develop
a model-based clustering method that, when possible, uses isolation by distance 
to explain observed genetic variation.
With an explicit spatial component, discrete population structure need only be invoked when genetic differentiation 
in the data deviates significantly from that expected given geographic separation.

In this paper, we present a statistical method for simultaneously 
modeling continuous and discrete patterns of population structure.
We model genetic variation in genotyped individuals as 
partitioned within or admixed across a specified number of discrete layers,
within each of which relatedness decays as a parametric function of the distance between samples.
We also implement a cross-validation approach for comparing and selecting models across different numbers of layers,
and we demonstrate the utility of our approach using both simulated and empirical data.
The implementation of this method, \texttt{conStruct} (for ``\emph{con}tinuous \emph{struct}ure"), 
is available as an R package at 
\href{https://github.com/gbradburd/conStruct}{https://github.com/gbradburd/conStruct}.

\section*{Methods}

\paragraph{Data}
The statistical framework of our approach is conceptually similar to that in \cite{Wasser2004}, \cite{BEDASSLE}, and \cite{spacemix},
although we use a somewhat different summary statistic than in this previous work.
The model works with allele frequencies at $L$ unlinked, bi-allelic single nucleotide polymorphisms (SNPs) genotyped across $N$ samples.
Each ``sample'' may be a single individual,  
a collection of individuals from a location, 
or frequencies estimated from pooled sequencing.
We write $N_i$ for the number of chromosomes sequenced in the $i^\text{th}$ sample.
The \emph{sample frequency} at locus $\ell$ in sample $n$, denoted $f_{n,\ell}$, 
is calculated by first arbitrarily choosing one of the observed alleles at locus $\ell$ to count, 
then dividing the number of observations of that counted allele by the total number of chromosomes genotyped at that locus
in sample $n$.
The choice of allele does not affect subsequent calculations, and so may be arbitrary.
We then calculate the \emph{allelic covariance} between samples $i$ and $j$, denoted $\widehat{\Omega}_{i,j}$,
as the expected covariance of distinct individual alleles chosen from each of the two samples at a random locus,
choosing a random allele to code as `1' (and the other as `0').
Concretely, this is
\begin{equation}
\widehat{\Omega}_{i,j} = 
    \frac{1}{L} \sum_{\ell=1}^L \left( (f_{i,\ell}-1/2) (f_{j,\ell}-1/2) - \delta_{i,j} f_{i,\ell}^2 / (N_i-1) \right),
\label{allelic_covariance}
\end{equation}
where $\delta_{i,j}=1$ if $i=j$ and is 0 otherwise.
Although we describe this as a covariance between individually drawn alleles,
$\widehat{\Omega}_{i,j}$ is in fact also the covariance between the allele frequencies
of a randomly chosen allele in samples $i$ and $j$, as long as $i \neq j$.
The diagonal (where $i=j$) does not have this interpretation, 
and reflects the covariance between individual alleles drawn from within the population.

This definition of covariance differs from the usual ``genetic covariance'' \citep{mcvean_genealogical_2009}
in that (a) we do not subtract locus means,
and so to make the statistic invariant under choices of reference allele, 
(b) we randomly choose an allele to count at each locus.
We discuss the derivation of Eqn. \eqref{allelic_covariance} further in the Appendix (\secref{allelic_cov}).
As noted in \cite{EEMS},
this covariance has a close relationship to the pairwise genetic distance:
if $D_{i,j}$ is the mean density of sites at which random samples from $i$ and $j$ differ at a randomly chosen locus,
then $\Omega_{i,j} = (1 - 2 D_{i,j})/4$.
Therefore, 
this allelic covariance is more affected in shape by singleton sites
than the standard genetic covariance,
so it may be advisable to filter these prior to analysis
if these are likely to contain a large percentage of errors.

\paragraph{Continuous and discrete differentiation}
Clustering approaches to describing genetic variation
are useful because population history can often be meaningfully described on a coarse scale
by interactions between discrete ``populations''
whose relationships are delimited by patterns of glaciation,
large-scale migration,
mountain ranges, and the like.
Here we add a spatial component within each such discrete historical component,
which we refer to as a set of ``layers'' that overlay the modern map.
We imagine each layer as a geographically distributed population 
that extends over the entire sampled range of the populations. 
Each sample is composed of a mixture of contributions from each of
these layers. 
See Figure \ref{schematic} for a cartoon representation of our model. 
These layers thus take the place of ``clusters'' in clustering methods,
but we do not adopt this term, 
as ``spatial cluster'' suggests a clustering in space, 
while our layers may be present at all sampled locations.

%they connote a lack of geographical separation within each.

Within each of these layers,
allele frequencies have positive covariance at geographically close locations,
but this covariance is allowed to decay as geographic distance increases.
This pattern of spatial decay reflects how migration between neighboring demes  
homogenizes allele frequency changes that arise locally due to drift, 
but less effectively homogenizes geographic distant demes,
resulting in a continuous pattern of isolation by distance within each cluster.
There is a fixed amount of covariance between layers, irrespective of spatial location.
Within each layer allele frequencies are expected to change gradually with distance,
but observed frequencies can change abruptly at many loci 
if the proportions by which individuals' ancestry derive from each layer 
(the ``admixture'' coefficients) 
do so as well. 

To allow flexibility in the form of the decay of allelic covariance with geographic distance within each cluster, 
we define the covariance within cluster $k$ between samples $i$ and $j$ to be:
\begin{equation}
G^{(k)}_{i,j} 
    = 
    \alpha^{(k)}_0 \left( \text{exp} \left( -(\alpha^{(k)}_D D_{i,j}) ^ {\alpha^{(k)}_2}	\right) \right) + \phi^{(k)}
\label{within_cluster_covariance}
\end{equation}
where the superscript $(k)$ denotes parameters specific to the $k$th cluster.
The quantity $D_{i,j}$ is the observed geographic distance between samples $i$ and $j$,
the $\alpha^{(k)}$ parameters control the shape of the decay of
covariance with distance in the cluster.
Our choice of a powered-exponential decay, 
as parameterized by the $\alpha$s, 
is a flexible and standard choice in spatial statistics \citep{Diggle1998}, 
and is not chosen to match a particular population genetics model. 
The $\phi^{(k)}$ is a parameter that describes the background covariance within the cluster. 
If two samples draw 100\% of their ancestry from cluster $k$, then their covariance under the model is $G^{(k)}_{i,j}$;
if they are furthermore geographically very close ($D_{i,j}=0$)
they will have covariance $\alpha^{(k)}_0 +  \phi^{(k)}$.
If the geographic distance between them is very large, 
their covariance will be equal to to the background level $\phi^{(k)}$ within the cluster.
The ``shared drift'' parameter $\phi^{(k)}$ can be interpreted as the branch length 
connecting the $k$th population to the population ancestral to all modeled
layers \citep[see for example ][]{patterson_ancient_2012,
  peter_fstats}. In the methods section \ref{rationale} we lay out a
simple model of allele frequencies underlying this covariance model.

We then allow samples to draw their ancestry from more than one cluster.
The ``admixture'' proportion of the $i$th sample in the $k$th cluster, denoted $w^{(k)}_i$,
gives the genome-wide proportion of alleles from sample $i$ that derive from
cluster $k$ (and so $\sum_K w^{(k)}_i =1$).
A visual representation of the method mechanics is shown in Fig \ref{schematic}.

\begin{figure}
	\centering
		{\includegraphics[width=4in,height=2.5in]{figs/schematic/method_schematic.png}}
		\caption{Schematic of our method, using $K=3$ as an example.
			     The pattern of isolation by distance within each layer is denoted by their color gradients, 
			     and $\phi_{(k)}$ denotes the covariance shared by samples with ancestry entirely in the $k$th layer.
			     Sampled populations on the landscape are inferred to be admixed between these layers; 
			     the $i$th sample draws proportion $w^{(k)}_i$ of its ancestry from layer $k$.
			     For convenience, each layer is depicted as a small square, but in fact, 
			     each layer exists everywhere in the sampled area,
			     so the small dashed circles on each layer show where 
			     the location of the highlighted, admixed sample intersects each layer.
			    }\label{schematic}
\end{figure}

We can then describe the covariance between samples $i$ and $j$ across all layers, $\Omega_{i,j}$,
by summing their within-cluster spatial covariances ($G_{i,j}^{(k)}$ in cluster $k$) across all $K$ layers,
weighted by the relevant admixture proportions.
\begin{equation}
\Omega_{i,j} = \gamma + \sum\limits_K w^{(k)}_i w^{(k)}_j
G^{(k)}_{i,j} + \delta_{i,j}\eta_i .
\label{cross_cluster_covariance}
\end{equation}
In this equation, $w^{(k)}_i w^{(k)}_j$ is the proportion of alleles that \emph{both}
sample $i$ and sample $j$ have inherited from cluster $k$.

In addition to the admixture-weighted sum of the within-cluster spatial covariances,
this function contains two terms, $\gamma$ and $\delta_{i,j}\eta_i$.
The first, $\gamma$, describes the global allelic covariance between all samples, 
and arises because all samples share an ancestral mean allele frequency at each locus,
which generates a base-line covariance.
In the final term, $\delta_{i,j}$ is an indicator variable that takes a value of 1 when $i$ equals $j$ and 0 otherwise,
and $\eta_i$ adds variance specific to sample $i$.
This term on the diagonal of the parametric covariance matrix captures processes shaping variance within the sampled deme, 
such as inbreeding and the sampling process.

\paragraph{Likelihood and inference}
Assuming that the allele frequencies at each locus
are independent between loci and multivariate normally distributed across populations, 
their allelic covariance $\widehat{\Omega}$ 
would be Wishart distributed with degrees of freedom equal to $L$, 
the number of loci genotyped.
We use this as a convenient approximation to the true distribution described above,
and so define the likelihood of the allelic covariance to be
\begin{equation}
P(\widehat{\Omega} \; | \; \Omega) = \mathcal{W} \left( L\widehat{\Omega} \; | \; \Omega,L\right) .
\end{equation}
Linkage disequilibrium (LD) between loci will decrease the effective
number of degrees of freedom.  
One possible solution, which we have not yet implemented, 
is to estimate an \emph{effective} number of loci 
by introducing a parameter to modify the given degrees of freedom 
and thereby informally model linkage between loci \citep[e.g.][]{EEMS}.

We estimate the values of the parameters of the model using a Bayesian approach.
Acknowledging the dependence of the parametric covariance matrix $\Omega$ on its constituent parameters
$w,\alpha,\phi,\eta,\gamma$ and on the (observed) geographic distances $D$ 
with the notation $\Omega(w,\alpha,\phi,\eta,\gamma,D)$,
we denote the posterior probability density of the parameters as:
\begin{equation}
P\left( w,\alpha,\phi,\eta,\gamma \;	| \; \widehat{\Omega}, L \right) \propto
P\left(\widehat{\Omega} \; | \; \Omega(w,\alpha,\phi,\eta,\gamma,D) \right)
P(w)P(\alpha)P(\phi)P(\eta)P(\gamma) ,
\end{equation}
where $P(w)$, $P(\alpha)$, $P(\phi)$, $P(\eta)$, and $P(\gamma)$, are prior distributions.
All parameters are given (half-)Gaussian priors 
except for $\alpha_2$, which is uniform on $(0,2)$, 
and $w$, for which we use an independent Dirichlet of dimension $K$ for each individual
(see Table \ref{tab:param_prior_tab} for specifics).
Parameters are independent between layers.
We use Hamiltonian Monte Carlo as implemented in STAN \citep{stan, NUTS, stan_lib, rstan} 
to estimate the posterior distribution on the parameters.
We also provide an R package \citep{R} called \texttt{conStruct} 
(for ``continuous structure") that functions as a wrapper around this inference machinery.


\paragraph{Relationship of this model to nonspatial structure models}

A nice feature of our approach is that the model described in Eqn \eqref{cross_cluster_covariance} 
contains a nonspatial assignment model as a special case 
(see \secref{model_app} for a more in-depth discussion). 
By setting $\alpha_0^{(k)}$ to zero for all $k$, 
we obtain a nonspatial model in which each cluster has its own allele frequency at each SNP, 
and individuals draw a proportion of their ancestry from each cluster. 
This model is strongly conceptually similar to that of STRUCTURE \citep{STRUCTURE} 
and related models \citep[e.g.][]{ADMIXTURE}; 
the only difference is that our likelihood assumes that allele frequencies are normally distributed 
around their expectations, 
while the standard assignment methods assume that the error is binomially distributed \citep{Engelhardt2012}.  
Therefore, we can compare the fit of the different models 
--- spatial vs. nonspatial, across different values of $K$ --- 
by comparing their performance in a common framework. 
We also validate our claim that the results of our non-spatial method 
are a close match to those of STRUCTURE-based approaches.

\paragraph{Choice of cluster number and cross-validation}
There are a number of reasons 
why there is no true (or right) number of layers for real datasets,
discussed further in the Discussion.
However, it is still important to assess whether additional spatial layers (larger $K$)
meaningfully model patterns in the data
or merely explain spurious variation introduced by noise
-- in other words, whether additional model complexity
provides significant explanatory power.
Toward that end, we have implemented a method for 
statistically comparing \texttt{conStruct} results across different values of $K$ 
and between the spatial and nonspatial models.

Several approaches have been used as model choice criteria 
for the number of clusters in population genetic data, including: 
information theoretic criteria \citep[e.g.][]{ADMIXTURE}, such as AIC or BIC;
comparisons of the likelihood of the data across different values of $K$, 
with various criteria on how to choose a single value (e.g., \citep{Evanno2005});
or comparisons of the marginal likelihood, 
generated either via various approximations \citep[e.g.][]{STRUCTURE}
or via a more rigorous and computationally intensive approach such as thermodynamic integration \citep{verity_nichols2016}
or inference using a Dirichlet process prior \citep{huelsenbeck2007inference}.
See \cite{verity_nichols2016} for a discussion of these approaches and comparison
between several methods.

We use cross-validation \citep[similar in spirit to][]{ADMIXTURE_xval} to attack this problem.
To do this,
we use a ``training" partition of the data (in practice, a random 90\% subset of the loci)
to estimate the posterior distribution of the parameters,
and then calculate the log-likelihood of the remaining ``testing'' loci,
averaged over the posterior.
Prediction accuracy of a particular model (e.g., value of $K$)
is then measured using this log-likelihood,
averaged over a number of independent data partitions.
The best model is judged to be the simplest one with significantly better predictive accuracy
than others (see \secref{Xvalidation} for more on our cross-validation procedure).
In general, larger values of $K$ allows the model more flexibility,
and thus increases the likelihood of the training partition, 
but this improvement in the likelihood will plateau (or even peak), 
since above a certain $K$ the model only fits noise specific to the training data 
rather than generalizable patterns.
At any value of $K$, support for the spatial model over the nonspatial model 
means that isolation by distance is likely a feature of the data.

Cross-validation provides a valuable summary of how much explanatory power
is added by spatial structure within each layer, and each additional layer.
However, we remind users that ``statistical significance does not imply real-world significance'',
and so small but statistically significant differences between models
should probably not be relied on too strongly.

An additional heuristic to evaluate the inclusion of additional layers is to calculate 
each layer's relative contribution to total covariance, 
and to choose a value of $K$ where all layers have a contribution above some cutoff (e.g. 0.1\%).
Because the prior on admixture proportions is a Dirichlet distribution 
that is quite harsh against intermediate admixture values (see Table \ref{tab:param_prior_tab}),  
the model will tend to ``not use" unnecessary layers, 
and they will have a low contribution to overall covariance.
The contribution of the $k$th layer can be calculated as
its contribution to the parametric covariance between samples 
summed over the upper triangle (excluding the diagonal) of the covariance matrix.
The contribution of the $k$th layer is its absolute contribution relative to those of all other layers, 
i.e., its contribution divided by the sum of the contributions of all $K$ layers
(for details on calculating this contribution, see Appendix \secref{layer_contribution}). 
This layer contribution is similar to the ``ancestry contribution'' proposed by \cite{fastStructure}. 
However, each of our layers can induce a different amount of covariance between samples embedded in them, 
so we take that into account when calculating each layer's contribution to the whole.

\section*{Results}

\subsection*{Simulations}
We first test the method with scenarios generated using the coalescent simulator \texttt{ms} \citep{Hudson2002}.
To generate discrete population structure, we simulate $K$ distinct populations,
each of which split from a common ancestor $\tau_{\text{s}}$ units of coalescent time in the past,
without subsequent migration between them.
To generate continuous differentiation within each layer,
at time $\tau_{\text{e}}$ in the past,
each of these discrete populations instantaneously colonizes an
independent lattice of demes,
for which we use a stepping stone model with symmetric migration 
to nearest neighbors (eight neighbors, including diagonals).
Finally, at time $\tau_{\text{a}}$ in the past 
we generate a single dataset 
by collapsing those $K$ discrete layers into a single grid of demes 
that have various amounts of admixture from these different layers
(see Fig \ref{sim_setup}). 
We collapse the layers together using random admixture proportions 
that are spatially autocorrelated (see Appendix \secref{sim_details} for details), 
so that both the frequencies in layers and the cluster memberships are
spatially autocorrelated. 
We simulated datasets using $K=1$, 2, and 3 layers,
in each sampling 10,000 unlinked loci from each of 20 haploid individuals from every deme.

We ran \texttt{conStruct} analyses on each of these simulated datasets, 
specifying both a spatial and nonspatial model for $K = $ 1 through 7, 
then used cross-validation to compare the predictive performance of the models.
In Fig \ref{simK1_pies}, we show the results of the analyses of the dataset simulated under $K=1$, 
contrasting the results of the nonspatial model runs with 2 - 4 clusters 
with those of spatial model with 2 - 4 layers.
In Fig \ref{sim_xvals} we show the results of the cross-validation analysis for each of the three simulated datasets.
The results of all analyses run on datasets simulated using $K=1$ through 3 are shown in 
Figs \ref{simK1_nsp_pies}-\ref{simK3_adprop_fit}.
To confirm that results from our nonspatial model were qualitatively similar to those of 
other nonspatial model-based clustering algorithms, 
we also analyzed each simulated dataset using fastSTRUCTURE \citep{fastStructure}, 
inferring admixture under models with $K=2$ through 4 (Figs \ref{fastStr_simK1}-\ref{fastStr_simK3}).

A number of results are immediately clear from these tests with simulated data.
First, \texttt{conStruct} performs well on all simulated scenarios.
Across all values of K and for all simulations, 
the spatial model is correctly preferred over the nonspatial model
(Fig \ref{sim_xvals}). Second, the predictive accuracy of the nonspatial model increases 
with the number of clusters in the model, 
as it describes continuous, spatial patterns of relatedness between demes within the same cluster 
using gradients of admixture across more and more discrete clusters.
This behavior of the nonspatial model is highlighted in 
the analyses of data simulated under $K=1$ (Fig \ref{simK1_pies} and \ref{simK1_nsp_pies}):
as $K$ in the model increases, 
the sampled area is increasingly divvied up between clusters 
with ``centers of mass" in the $K$ geographical extremes of the simulated space.
At $K=2$, the clusters are centered in opposite corners on the map; 
at $K=3$, in the lower two corners and the top half; 
at $K=4$, all four corners, and so on.
These results are qualitatively similar to those generated using fastSTRUCTURE \citep{fastStructure}, 
which also describes continuous differentiation using admixture between clusters
 (Fig \ref{fastStr_simK1}-\ref{fastStr_simK3}).
While it is true that each non-spatial cluster is genetically more similar within itself
than it is to other clusters,
we know that these boundaries are arbitrary,
since the data were simulated with no such boundaries.

In contrast, the predictive accuracy of the spatial \texttt{conStruct} model
either plateaus at or declines from the true value of $K$ used to simulate the data 
(Figs \ref{sim_xvals}, \ref{simK1_xval}, \ref{simK2_xval}, and \ref{simK3_xval}).
And, as $K$ in the spatial model increases, 
deme membership in layers beyond the number used to simulate the data does not appreciably increase 
(Fig \ref{simK1_sp_pies}, \ref{simK2_sp_pies}, \ref{simK3_sp_pies}).
Even when the spatial model is run with $K=7$, 
the inferred admixture proportions are nearly identical to 
those estimated under the true value of $K$ for each simulation.
Moreover, the method infers the true admixture proportions with high accuracy, tight precision, and good coverage 
(Figs \ref{simK2_adprop_fit} and \ref{simK3_adprop_fit}).

Finally, we calculated layer contribution for 
analyses run in each simulation 
(Fig \ref{simK1_laycon}, \ref{simK2_laycon}, and \ref{simK3_laycon}).
In the spatial analyses, once we pass the true $K$, 
subsequent layers add little in terms of (co)variance explained; 
in contrast, additional layers in the nonspatial analyses continue to
be important for describing variation, 
as they are forced to partition up the spatial patterns within clusters.

\begin{figure}
	\centering
		{\includegraphics[width=6in,height=4in]{figs/sims/Fig2_simK1_sp_vs_nsp.pdf}}
	\caption{
	Map of admixture proportions estimated using the nonspatial model for $K=2$ through 4 (top row)
	and also the spatial model for $K=2$ through 4 (bottom row).
	The data were simulated using a single cluster with nearest-neighbor symmetric migration between demes.
    }\label{simK1_pies}
\end{figure}

\begin{figure}
	\centering
		{\includegraphics[width=6in,height=2in]{figs/sims/sim_xvals.pdf}}
	\caption{
	Cross-validation results for data simulated under $K=1$, $K=2$, and $K=3$, 
	comparing the spatial and nonspatial \texttt{conStruct} models 
	(in blue and green, respectively) run with $K=1$ through 7.  
	The inset plots zoom in on cross-validation results outlined in the dotted boxes.
    }\label{sim_xvals}
\end{figure}

\begin{figure}
	\centering
		{\includegraphics[width=5in,height=2.5in]{figs/sims/simK1_laycon_barplots.pdf}}
		\caption{
			Layer contributions (i.e., how much total covariance is contributed by each layer), 
			for all layers estimated in runs using $K = 1$ through 7 
			for the spatial model (left) and the nonspatial model (right).
			Data were simulated using $K=1$.
			For each value of $K$ along the x-axis, there are an equal number of layer contributions plotted.
		}\label{simK1_laycon}
\end{figure}

\subsection*{Empirical Applications}
To demonstrate the utility of this method, we analyzed empirical population genomic data from two systems:
a contact zone between two poplar species in northwestern North America,
and a large North American sample of black bears.

\subsubsection*{Poplars}

Trees in the genus \textit{Populus} (poplars, aspens, and cottonwoods) 
are distributed throughout the Northern Hemisphere;
species in the genus regularly co-occur and, 
where they do, they frequently hybridize \citep{eckenwalder1984, Cronk2005}.

Here, we focus on two \textit{Populus} species in the Pacific Northwest: 
\textit{Populus trichocarpa}, the black cottonwood,
and \textit{Populus balsamifera}, the balsam poplar.
These species have a broad zone of overlap and are hypothesized to hybridize \citep{geraldes_etal_2014, suarezgonzalez_etal_2016}.
Both species are sampled over a large geographic region, 
and show spatial patterns of genetic and phenotypic variation \citep{slavov_etal_2012, mckown_etal_2013},
making the system well-suited to test an analysis designed to describe
how genetic structure is partitioned both discretely across population (or species) clusters
and continuously with geographic distance.
We organize the results of our analyses around the following questions: 
\begin{enumerate}
\item Given the known history of hybridization between this pair of poplar species, 
is there support for two discrete clusters, 
rather than a single cline of ancestry across their overlap zone?
\item If there is evidence for discrete population structuring, 
does it fall solely along species boundaries, 
or is there sub-structuring between different populations of the same species?
\item Is there support for a pattern of isolation by distance within
the inferred clusters, and, if so, 
does it differ between different layers?
\end{enumerate}

Our data, from \cite{geraldes_etal_2014}, 
consist of 434 individuals sampled from 35 drainages 
and genotyped at just over 33,000 loci (map of the sampling shown in Fig \ref{populus_map}).
The data were generated using RAD-seq, 
and showed a strong pattern of bias in allelic dropout 
(the majority of missing data were from drainages with only \textit{Populus balsamifera} individuals).
To ameliorate some of the problems that arise when there is a strong bias in which data are missing, 
we dropped loci for which any data were missing, 
resulting in just over 20,200 loci retained for analysis.  
We then analyzed these data, grouped by drainage, using both the spatial and nonspatial \texttt{conStruct} models, 
using $K = 1$ through 7,
and compared these models using cross-validation.
For comparison, we also ran fastSTRUCTURE \citep{fastStructure} 
using $K = 1$ through 7.
The results of all these analyses are shown in 
Figs \ref{populus_pies} and \ref{populus_xvals}, 
as well as in Figs \ref{populus_sp_pies} - \ref{populus_fastStr} in the Supplementary Materials.

\begin{figure}
	\centering
		{\includegraphics[width=6in,height=2in]{figs/populus/Fig4_pop_sp_results.pdf}}
	\caption{
	Map of admixture proportions estimated for the \textit{Populus} dataset 
	using the spatial model for $K=2$ through 4.
    }\label{populus_pies}
\end{figure}

\begin{figure}
	\centering
		{\includegraphics[width=6in,height=3in]{figs/populus/populus_std_xval.pdf}}
	\caption{
	Cross-validation results for \textit{Populus} dataset 
	comparing the spatial and nonspatial \texttt{conStruct} models run with $K=1$ through 7.  
	The first panel in each row shows all results; 
	the second panel zooms in on the results from analyses run with $K = 2$ through 7.
    }\label{populus_xvals}
\end{figure}

All models with $K>1$ assigned the majority of each of the two species
to distinct layers, with some populations drawing ancestry from multiple layers.
This provides strong support for discrete population structure between the two species,
with some admixture,
rather than a single, continuous cline of ancestry.
At all values of $K>1$, discrete population structure was mostly partitioned along species lines; 
at values of $K$ above 2, further discrete substructure was inferred within the \textit{P. trichocarpa} samples, 
while \bals{} samples displayed no substructure up to $K=7$.
This lack of substructure within the sampled \bals{} populations is largely in agreement with results from 
\citet{keller_etal_2010}, who found that \bals{} in the region is characterized by relatively low diversity, 
and probably represents a recent, postglacial expansion.

For values of $K<4$, the spatial model was strongly preferred over the nonspatial model (Fig \ref{populus_xvals}),
the results of which were broadly concordant with those of the fastSTRUCTURE runs (Fig \ref{populus_fastStr}).
Most of this signal seems to derive from the \textit{P. trichocarpa} samples:
covariance within predominantly \tri{} layers decays more quickly with distance
than within the majority \bals{} layer, as seen in Fig \ref{populus_sp_clst_covs}.  
This indicates that, although isolation by distance is a feature of the dataset as a whole, 
its magnitude varies considerably across biological units - 
an aspect of the data \texttt{conStruct} is able capture well.
Based on our cross-validation results we view the $K=3$ spatial model 
as a sufficient description of the data. 

A consistent split between layers within \tri{} fell along the ``no-cottonwood belt," 
a region along the central coast of British Columbia in which black
cottonwood is absent (the break between yellow and red, for $K \geq 3$). 
The no-cottonwood belt is hypothesized to divide the species' distribution 
into northern and southern groups, which, in a provenance test, 
were experimentally shown to display differences in ecologically relevant phenotypes 
\citep[e.g., pathogen resistance,][]{xie2009,xie2012}.  
At higher values of $K$, drainages at the southern tip of \tri{} sampling 
begin to split out into their own layers.  
This may potentially be the result of introgression from southern \textit{Populus} species, 
such as \textit{P. angustifolia} or \textit{fremontii} \citep{Zhou2012,geraldes_etal_2014}


\subsubsection*{Black bears}
The American black bear, \textit{Ursus americanus}, is endemic to North America
and has a broad distribution across the continent.
During the last glacial maximum, 
black bears were confined to isolated glacial refugia, 
from which they subsequently expanded to occupy their current range
\citep{WoodingWard1997,Byun1997,Stone2000,Puckett2015}.
%The retreat of the glaciers was relatively recent in units of 
%black bear generation times \citep{Onorato2004}, 
%so we might reasonably expect the divergence accrued between refugia 
%to be reflected in discrete genetic structure between extant populations.
%Black bears are strong dispersers \citep{Moore2014}, 
%but they are distributed across most of the continent, 
%so we may therefore expect them to experience distance-limited 
%mating opportunities and exhibit a pattern of IBD.
As with the poplars described above, 
this system is likely to present patterns of genetic structure 
that are both continuous and discrete, 
making it well-suited as a test for our method.
We organize the results of our analyses of 
the complicated landscape of genetic structure in black bears 
around the following questions:
\begin{enumerate}
\item How many historical clusters are reflected in modern patterns of genetic variation?
\item Do we see support for a pattern of isolation by distance within each of the inferred discrete groups?
\end{enumerate}

Our data, from \cite{Puckett2015}, consist of 95 individuals 
sampled across the United States and on the West coast of Canada,
genotyped at just under 22,000 bi-allelic loci.
The distribution of missing data across these individuals was uneven, 
with a few individuals representing most of the missing data, 
so we removed individuals with greater than 4\% missing data, 
resulting in a final dataset of 78 individuals.
We then analyzed these data, treating individuals as the unit of analysis, 
using both the spatial and nonspatial \texttt{conStruct} models with a $K$ of between 1 and 7, 
and compared these models using cross-validation.
The results of these analyses are shown in Figs \ref{bear_K3} - \ref{bear_laycon}, 
as well as in Figs \ref{bear_sp_pies} - \ref{bear_nsp_clst_covs} in the Supplementary Materials.

\begin{figure}
	\centering
		{\includegraphics[width=6in,height=3in]{figs/bears/Fig6_sp_vs_nsp.pdf}}
	\caption{
	Maps of admixture proportions estimated for the black bear dataset 
	using the spatial model (left) and the nonspatial model (right) for $K=3$.
	Pies show mean admixture results across individuals within their diameter, 
	and the admixture results for all individuals included within each group are 
	shown in the plot above.
    }\label{bear_K3}
\end{figure}

\begin{figure}
	\centering
		{\includegraphics[width=6in,height=3in]{figs/bears/bear_std_xval.pdf}}
	\caption{
	Cross-validation results for black bear dataset 
	comparing the spatial and nonspatial \texttt{conStruct} models run with $K=1$ through 7.  
	The first panel in each row shows all results; 
	the second panel zooms in on the results from the spatial analyses run with $K = 4$ through 7.
    }\label{bear_xvals}
\end{figure}

\begin{figure}
	\centering
		{\includegraphics[width=6in,height=3in]{figs/bears/bears_laycon_barplots.pdf}}
	\caption{
	Layer contributions (i.e., how much total covariance is contributed by each layer), 
	for all layers estimated in runs using $K = 1$ through 7 
	for the spatial model (left) and the nonspatial model (right).
	For each value of $K$ along the x-axis, there are an equal number of layer contributions plotted.
	Colors are consistent with Fig \ref{bear_K3}.
    }\label{bear_laycon}
\end{figure}

Bears in the sample are partitioned into two main groups ($K \geq 2$):
one (red) to the east of the Rocky Mountains, 
which also occurs in Alaska,
the other primarily west of the Rockies (blue).
The disjointed range of the blue layer likely reflects the fact
that Canada was not sampled, 
and so the red layer may extend
through the intervening (unsampled) northern Great Plains and Canadian Shield, 
with the blue layer presumably then stretching up into British Columbia.

Additional layers in the spatial model have strong statistical support 
up until around $K=5$ or 6 (Fig \ref{bear_xvals}).
However, upon examining layer contributions (Fig \ref{bear_laycon}),
it is clear that the additional spatial layers beyond $K=2$ are contributing only a very small amount toward 
total covariance between individuals.
The locations of the individuals inferred to be admixed between the two layers 
provide information about a possible zone of contact and migration between these groups 
along the northwestern coast of North America and near the Cascade Range in the northern U.S.
These findings are consistent with a scenario of postglacial expansion from two refugia, 
one in the American Southwest and one in the American Southeast, 
but lack of any samples from Canada and Mexico, 
and lack of denser sampling across northern North America, 
make more detailed interpretations untrustworthy.
%In addition, our model is not an explicit test of any demographic scenario, 
%and also uses a dataset that consists solely of nuclear (rather than
%mitochondrial) DNA. WHY DO WE CARE about BEAR MTDNS

Results from the nonspatial model clearly exhibit the tendency 
of nonspatial clustering algorithms to describe continuous spatial patterns of divergence 
using gradients of admixture between clusters.
For example, in Fig \ref{bear_K3}b, 
the third cluster (in green) exhibits a clear East-West gradient that 
is overlain across the discrete structure between the Southwest cluster and the Southeast 

Across all values of $K$ for which we ran \texttt{conStruct},
we see strong support for the spatial model over the nonspatial model (Fig \ref{bear_xvals}),
indicating the isolation by distance seems to be a prominent feature of the data.
This pattern may resolve a discrepancy between our results and 
previous analyses that split Alaskan and British Columbian bears out 
into their own cluster with an inferred Beringian glacial refugium
\citep{Byun1997,Stone2000,Puckett2015}.
Our model, which explicitly incorporates a spatial decay of relatedness, 
allows somewhat genetically differentiated individuals 
that are sampled far from one another to belong to the same layer,
instead of splitting these individuals out into successive clusters 
(e.g., Fig \ref{bear_sp_pies}d vs \ref{bear_nsp_pies}d).

%%%%%%%%%
\section*{Discussion}

The pattern of isolation by distance is ubiquitous in nature;
this is unsurprising, as mating opportunities are distance-limited in most species.
This common pattern can flummox commonly used clustering methods, 
which must use a possibly large number of discrete clusters
to describe such continuous population differentiation.
Inference of these spurious clusters can have implications for 
downstream analysis and interpretation of genetic data, 
including conservation management decisions. 

%and 
%identification of the genetic basis of adaptation or disease traits.

In this paper, we have presented a statistical framework, \texttt{conStruct}, for simultaneously 
modeling continuous and discrete patterns of population structure.
By employing the sensible default assumption
that relatedness ought to decay with geographic distance, even within a population, 
we avoid erroneously ascribing population differentiation to discrete population clusters.
We also present a cross-validation approach for comparing between models, 
although we stress the limits of this or any model selection procedure for genetic clustering.

The method performs well on simulated data:
we accurately infer the admixture proportions used to simulate the data 
and accurately pick the simulating model as the best model using our cross-validation procedure.
Empirical applications of \texttt{conStruct} to a sample of North American poplars 
and a sample of North American black bears yield reasonable results,
and demonstrate that,
by acknowledging isolation by distance,
real datasets can be better described using fewer layers.

The proposed method combines the utility of model-based clustering algorithms 
with a biologically realistic model of isolation by distance.
We anticipate that \texttt{conStruct} will be useful for identifying populations 
and determining samples' ancestry in and across them, 
especially when the populations exhibit spatial patterns of relatedness.

\paragraph{Comparison to nonspatial model-based clustering}
Above, we showed that 
(a) the nonspatial \texttt{conStruct} model recapitulates results of 
other, commonly-used nonspatial clustering methods,
and 
(b) \texttt{conStruct} can concisely capture spatial structure, which
will be common within populations.
Given this, when should methods without spatial capability be used?
One advantage these have over \texttt{conStruct} is speed.
Although \texttt{conStruct}'s computation time is invariant 
with the number of loci included in the dataset 
(after the initial calculation of the allelic covariance), 
it currently scales poorly with number of samples.
The computationally limiting step is the inversion of the parametric covariance, 
which is an operation of order $O(n^3)$, 
whereas computation time for, e.g., STRUCTURE, 
scales linearly with number of samples.
Our speed, on datasets with large sample sizes, 
could be improved by adopting rank-one updates 
to the inverse of the covariance matrix 
\citep[e.g.][]{woodbury1950,sherman_morrison1950}
when updating a sample's admixture proportions, 
which alters only a single row/column of the covariance matrix. 
However, we have not implemented this yet, 
as it would likely mean losing the ability to do efficient,  
Hamiltonian Monte Carlo sampling of our parameters.
On a desktop machine with a 4.2 GHz Intel Core i7 processor, 
an analysis of the the poplar dataset (35 samples, 22,500 loci), 
running the spatial model with 7 layers for 5,000 MCMC iterations 
took 29.8 minutes.
For the black bear dataset (84 samples, 21,000 loci) 
running the spatial model with 7 layers for 5,000 MCMC iterations, 
which was more than sufficient for convergence,
took 6.9 hours.

\paragraph{Choosing the ``best" number of clusters}
Although we recognize the utility of choosing a single, ``best'' value of $K$, 
and using only that analysis to communicate results, 
we emphasize that there is no true best value of $K$.
The choice of best $K$ is always relative to the data in hand.
%This means both that sampling different individuals or loci 
%from the same populations may yield a different ``best" $K$, 
From the statistical perspective, Unless the data were generated under the model itself 
that the support for larger values of $K$ is likely to increase with increasing amounts of data
%(although perhaps only logarithmically).
In the limit of infinite data, the best value of $K$ 
may be the number of samples included in the dataset \citep{Patterson2006}.

From a biological perspective, 
it is important to stress that patterns of relatedness between individuals and populations 
are shaped by complex spatial and hierarchical processes.
All individuals within a species (and indeed, all individuals across all species), 
are related to one another in some way, 
and summarizing that relatedness with a single value of $K$ may be reductive or misleading.
We therefore encourage users to perform analyses across different values of $K$ and 
observe which layers split out at what levels 
(this is conceptually similar to taking successively shallower
cross-sections of the population phylogeny), 
and also to take the results of the proposed cross-validation procedure with a large grain of salt.
Calculating layer contributions may also be a useful heuristic, 
as it can reveal layers with statistical support but small biological import.

Although we believe our model adds spatial realism to the groups used by clustering methods,
it is important to note that the clusters/layers detected by our method 
do not necessarily correspond  to distinct, ancestral populations; 
nor does a non-zero admixture proportion indicate that admixture 
(i.e. gene flow) must have occurred. 
Both groupings and admixture proportions
should be viewed as hypotheses that should be subject to further testing
\citep[see][for an in-depth discussion of these points]{Falush:16}.

\paragraph{Implications for management and conservation}
If isolation by distance is common, 
then a likely result of applying \texttt{conStruct} to existing data is that 
populations previously identified using nonspatial clustering methods 
will be collapsed into each other.  
This ``lumping" might better reflect biological reality, 
but may also have implications for management decisions and conservation policy, 
both of which are often predicated on the identification of discrete ``management units" (MUs) 
identified using genetic data \citep{Moritz1994,Waples_1998,Moritz_etal_2002}.

It is therefore important to stress that individuals sampled from the same \texttt{conStruct} layer 
may be quite genetically diverged from one another, 
perhaps especially at loci underlying adaptive traits, 
and that a \texttt{conStruct} layer may still contain multiple distinct MUs worthy of independent protections.  
Alternatively, the inclusion of multiple MUs into a single \texttt{conStruct} layer 
may occur if these populations are currently 
(or were recently) exchanging migrants, 
and thus might emphasize the importance of maintaining habitat corridors between demes, 
or of implementing an integrated conservation plan across multiple demes within a layer.

\paragraph{Caveats and considerations}
There are a few important caveats to consider in the interpretation of \texttt{conStruct} results. 
First, we have modeled allelic covariance within a layer as a spatial process.
Although there is flexibility built into the model about the shape of that covariance, 
inference may be misleading if the sampling geography departs radically from the way 
the sampled organisms disperse (or have dispersed) on their landscape.
For example, if we were to run a \texttt{conStruct} analysis using geographic distances between 
sampled individuals of greenish warblers \citep{Irwin2001} or \textit{Ensatina} salamanders \citep{wake_schneider1998} 
--- two canonical examples of rings species --- 
we might get misleading results.
This is because distance between locations on either side of the species' distributions
(across the Tibetan plateau and the Central Valley, respectively) 
is not representative of the path traversed in the coalescent of a pair of alleles sampled at those locations.

A second caveat is that, in some instances, 
membership in the same cluster may not mean that samples are particularly related.
If covariance within a cluster decays sharply with distance, 
and the cluster-specific relatedness parameter $\phi^{(k)}$ is low, 
individuals at a far spatial remove may be in the same cluster but have very low pairwise relatedness.
It is possible that this is happening in Fig \ref{populus_sp_pies}. 
At $K=3$, the southernmost populations of \textit{P. trichocarpa} are in the gold cluster, 
whose other neighbors are to the north, with an intervening group of populations in the red cluster, 
and at $K=5$, those southernmost samples split out and become their own cluster.
Again, we encourage users to run analyses across multiple values of $K$, 
and to examine the spatial covariance functions within layers when interpreting results.

\paragraph{Extensions and future directions}
There are several ways in which the model described in this paper might be extended or improved.  
For example, we currently assume that all layers within a model are equally unrelated 
(a star population phylogeny, although the branches can have different lengths thanks to the $\phi^{(k)}$ parameter), 
similar to the F-model in \citep{falush2003}.
However, we could extend the existing model by implementing 
a relatedness structure between the layers by, for example, 
estimating a population phylogeny between them
\citep[e.g.][]{treemix}.

\gc{Here we have assumed that samples have known geographic
  co-ordinates, and draw ancestry from the layers only at those sampled locations. A
  natural extension would be to attempt to ``geo-locate'' the ancestry
of samples without geographic co-ordinates \citep{Elephants}. We could
also imagine letting samples drawn ancestry from other geographic
co-ordinates, as we have done in a previous approach
\citep{Spaceymix}, to model long distance dispersal. Indeed we could
allow entire layers to draw their mean frequency from a particular
location on another layer. This would enable the modeling of scenerios
such as range expansion, or domestication, where
a set of individuals are thought to have ancestry that originated from
a particular geographic location embedded in a larger pattern of IBD. }
%%Similarly, we currently assume that all loci are independent, 
%such that the number of loci in the dataset gives the degrees of 
%freedom of the Wishart distribution in our likelihood calculations.  
%Linkage disequilibrium (LD) between loci will decrease 
%the effective number of degrees of freedom, 
%artificially increasing users' confidence in their results.  

A final direction is to model relatedness within a \gc{layer} as a spatiotemporal process, 
in which covariance decays both with distance in space and in time.  
As the number of genotyped historical or ancient samples increases, 
it is becoming possible to ask whether there is genetic continuity at a point in space across time, 
or whether populations are being replaced \citep{lazaridis_ancient_2014, Haak2015, slatkin_racimo2016, Nielsen2017, Schraiber2017}.
However, we expect allele frequencies to change through time in a population, even without replacement, 
simply due to drift.
Therefore, a natural way to test for population replacement is to estimate the rates 
at which relatedness within a \gc{layer} decays with time in the same way we do in the current model with space, 
in which case \gc{changes in discrete population structure across space is comparable to population replacement across time.}

\section*{Acknowledgements}

We thank Marjorie Weber, Yaniv Brandvain, William Wetzel, 
Mariah Meek, Doc Edge, and Matthew Stephens 
for invaluable comments on the method and manuscript, 
as well as Quentin Cronk, who provided input on the \textit{Populus} analyses, 
and Emily Puckett, who provided input on the black bear analyses.
We also thank the attendees at the 2017 SSE Meeting in Portland, OR, 
whose votes determined the name of the method.
This work was supported in part by 
the National Science Foundation under award number NSF \#1262645 (DBI) to PR and GC, 
the National Institute of General Medical Sciences of the National
Institutes of Health under award numbers NIH R01-GM108779 to GC,
and the National Science Foundation under award numbers NSF \# 1148897 and \# 1402725 to GB.

\newpage
\section*{Appendix}
\pagenumbering{gobble}
\renewcommand{\theequation}{A\arabic{equation}}
\setcounter{equation}{0}
\renewcommand{\thetable}{A\arabic{table}}
\setcounter{table}{0}
\renewcommand{\thefigure}{A\arabic{figure}}
\setcounter{figure}{0}
\renewcommand{\thesection}{A\arabic{section}}
\setcounter{section}{0}


\section{Model rationale}
\subsection{Drift, admixture, and space} \label{rationale}
\gc{Here we sketch a simple model of allele frequencies and their
covariances, to justify the form given in the main text.}
\paragraph{Drift} 
We first provide a simple model of allele frequencies within a \gc{layer}. 
Imagine a sample $i$ that draws all of its ancestry from cluster $k$.
The allele frequency in sample $i$ at locus $\ell$, $F_{i,\ell}$ can be
written as the sum
\begin{equation}
F_{i,\ell} = \epsilon_{\ell} + \Delta^{(k)}_{\ell} +
\Delta^{(k,i)}_{\ell} + \Delta^{(i)}_{\ell}
\label{drift_terms_no_admix}
\end{equation}
The first term is the ancestral allele frequency $\epsilon_\ell$ shared by all samples; 
the second is the deviation from that ancestral frequency 
due to drift in the ancestral population of the $k$th \gc{layer},
which is shared by all samples within the cluster. 
The third term is the deviation of the $i$th sample away from the
$k$th \gc{layer} mean 
due to the spatial process of drift and migration within the \gc{layer}.
The final term is the deviation specific to the $i$th sample,
which captures drift not shared by all samples at the population level
(i.e., subpopulation-specific drift due to, e.g., inbreeding). 
We will assume that these four deviations are all uncorrelated with each other.

If we have two samples $i$ and $j$ drawn from \gc{layer} $k$, 
their covariance across loci will be 
\begin{equation}
\text{Var}(\epsilon) +  \text{Var}\left( \Delta^{(k)} \right) +
\text{Cov}(\Delta^{(k,i)}_{\ell},\Delta^{(k,j)}_{\ell}) + \delta_{i=j} \text{Var}\left( \Delta^{(i)} \right)\ \\
\end{equation}
where the quantity $\delta_{i=j}$ is an indicator variable that equals 1 when $i$ is equal to $j$ and 0 otherwise, 
as in Eqn. \eqref{cross_cluster_covariance}.

\paragraph{Admixture} 
The model above describes the simple case 
in which samples draw 100\% of their ancestry from only a single \gc{layer} each. 
To accommodate admixture between \gc{layers}, 
we model allele frequencies within samples as linear combinations of the population-specific 
drift terms across the clusters from which they draw ancestry.
To do so, we introduce a term $w^{(k)}_{i}$ that describes the
admixture proportion of sample $i$ in \gc{layer} $k$ ($\sum_{K}w^{(k)}_{i} = 1$),
which can be interpreted as the proportion of the genome in the $i$th
sample that came from the $k$th \gc{layer} 
(or the probability that an allele at a locus is drawn from $k$).
The allele frequency in the $i$th sample at the $\ell$th locus can therefore be written as:
\begin{equation}
F_{i,\ell} = \epsilon_{\ell} + \sum\limits_{K} w^{(k)}_{i}\left( 
  \Delta^{(k)}_{\ell} + \Delta^{(k,i)}_{\ell}\right) + \Delta^{(i)}_{\ell}	
\label{drift_terms_admix}
\end{equation}
and the covariance between $i$ and $j$ across loci is
\begin{equation}
\Omega_{i,j} = \text{Var}(\epsilon) + \sum\limits_K w^{(k)}_iw^{(k)}_j
\left(
  \text{Var}\left( \Delta^{(k)} \right) +
\text{Cov}(\Delta^{(k,i)}_{\ell},\Delta^{(k,j)}_{\ell}) 	\right) +
\delta_{i=j} \text{Var}(\Delta_i)
\label{admixed_spatial_cov}
\end{equation}

\paragraph{Space}
Under our nonspatial model, 
we assume that $\text{Cov}(\Delta^{(k,i)}_{\ell},\Delta^{(k,j)}_{\ell})=0$,
so that the only additional covariance between $i$ and $j$ 
(above that induced by a shared ancestral frequency at each locus)
is due to the drift in the ancestral population of their cluster 
(the variance of which is $\phi^{(k)}$). 
Under our spatial model we assume that some of the covariance in allele frequencies
between $i$ and $j$ decays as a function of the geographic distance
between the pair, $D_{i,j}$,
so that 
\begin{equation}
\text{Cov}(\Delta^{(k,i)}_{\ell},\Delta^{(k,j)}_{\ell}) = \alpha^{(k)}_0 \times \left(\text{exp} \left(  -(\alpha^{(k)}_D D_{i,j})^{\alpha^{(k)}_2}\right) \right)
\end{equation}
We note that this form is chosen for its flexibility, 
and not because it matches any explicit population genetic model of isolation by distance. 

\section{Allelic Covariance}\label{allelic_cov}
To see how to arrive at \gc{our empirical variance-covariance expression,} Eqn. \eqref{allelic_covariance},
pick a random locus and
let $A$ and $B$ be randomly drawn alleles at that locus from populations $i$ and $j$ respectively.
If $i=j$, then these are chosen \emph{without} replacement.
Suppose these are each coded as `0' or `1` (where `0' denotes a reference allele),
but we randomly ``flip'' this coding, so that we let $X=A$ and $Y=B$ with probability 1/2,
but otherwise we let $X=1-A$ and $Y=1-B$.
We then let $\widehat{\Omega}_{i,j} = \cov[X,Y]$ ; 
sampling without replacement makes the statistic insensitive to sample size,
and random allele flipping makes it independent of the choice of reference allele.
By conditioning on the flip,
and using the fact that $\E[X] = \E[Y] = 1/2$,
Eqn. \eqref{allelic_covariance} comes from the calculation that
\begin{align}
\cov[X,Y] &= \E[XY] - 1/4 = (1/2)\E[AB + (1-A)(1-B)] - 1/4\\\notag
&= \E[(A-1/2)(B-1/2)]
\end{align}
The factor of $\delta_{i,j}/(N_i-1)$ comes from the fact that if $i=j$,
then $\E[AB]$ is the probability that both alleles drawn without replacement are reference,
which is $f_i^2 n/(n-1)$.
\paragraph{Likelihood}
If our allele frequency deviations are well approximated by a Gaussian, 
their sample allelic covariance is a sufficient statistic,
so that calculating the likelihood of their sample allelic covariance is the same as 
calculating the probability of the frequency data up to a constant. 
We can therefore model the covariance of the sample allele frequencies, $\widehat{\Omega}$, 
as a draw from a Wishart distribution with degrees of freedom equal to 
the number of loci $L$ across which the sample allelic covariance is calculated:
\begin{equation}
\widehat{\Omega} \sim \mathcal{W}\left( L\Omega, L	\right)
\label{wishart}
\end{equation}

A benefit of directly modeling the sample allelic covariance is that, 
after the initial calculation of the sample covariance matrix,
the computation time of the likelihood is not a function of the number of loci,
so inference can theoretically be done using whole genome data.


\section{Models, parameters, and priors}\label{model_app}
\paragraph{Spatial vs. nonspatial}
In this paper, we discuss two types of models, spatial and nonspatial, 
each of which can be implemented with different numbers of clusters.
The spatial model is parameterized as in Eqn \eqref{admixed_spatial_cov},
and the nonspatial model is described in Eqn \eqref{admixed_discrete_covariance}.
The nonspatial model is a special case of the spatial model, 
in which the value of all $\alpha$ parameters is set to 0.
The nonspatial model therefore has $3K$ fewer parameters than the spatial model,
as there are three $\alpha$ parameters that describe the continuous differentiation effect of distance per cluster,
and they are fixed in the nonspatial model.

\paragraph{Single cluster}
Each of these models can be run with a single cluster ($K=1$), 
in which case the cluster-specific covariance parameter $\phi^{(k)}$ 
and the global covariance parameter $\gamma$ become redundant.
The single-cluster model is therefore a special case of the multi-cluster model, 
in which we set $\phi$ to zero, as described below:

For the spatial model, the single-cluster parametric covariance is:
\begin{equation}
\Omega_{i,j} = \text{Var}(\epsilon) + 
\alpha^{(k)}_0 \times \left(\text{exp} \left(  -(\alpha^{(k)}_D D_{i,j})^{\alpha^{(k)}_2}\right) \right)	 +
\delta_{i=j} \text{Var}(\Delta_i)
\label{admixed_continuous_cov}
\end{equation}

For the nonspatial model, the single-cluster parametric covariance is:
\begin{equation}
\Omega_{i,j} = \text{Var}(\epsilon) + \delta_{i=j} \text{Var}(\Delta^{(i)})
\label{admixed_discrete_covariance}
\end{equation}

\paragraph{Priors}
We use a Bayesian approach to parameter inference, 

A table of all parameters, their descriptions, and their priors is given in Table \ref{tab:param_prior_tab} below.

\begin{centering}
\begin{table}
\begin{tabular}{| >{\centering\arraybackslash}m{2.1cm} | m{5.2cm} | >{\centering\arraybackslash}m{5.1cm} |}
	\hline
	\textbf{Parameter} & \centering{\textbf{Description}} & \textbf{Prior}\\ \hline
	$\boldsymbol{\gamma}$ & 
		global covariance due to shared ancestral frequency & 
		$\gamma \sim \mathcal{N}(\mu = \text{Var}(\bar{f}), \sigma = 0.5)$\\ \hline
	$\boldsymbol{\alpha^{(k)}_0}$ & 
		controls the sill of the covariance matrix in cluster $k$& 
		$\alpha^{(k)}_0 \sim \mathcal{N}(\mu = 0, \sigma = 1)$\\ \hline
	$\boldsymbol{\alpha^{(k)}_D}$ & 
		controls the rate of the decay of covariance with distance in cluster $k$& 
		$\alpha^{(k)}_D \sim \mathcal{N}(\mu = 0, \sigma = 1)$\\ \hline
	$\boldsymbol{\alpha^{(k)}_2}$ & 
		controls the shape of the decay of covariance with distance in cluster $k$ & 
		$\alpha^{(k)}_2 \sim U(0,2)$\\ \hline
	$\boldsymbol{\eta_i}$ & 
		the nugget in population $i$ (population specific drift parameter)  & 
		$\eta_i \sim \mathcal{N}(\mu = 0, \sigma = 1)$\\ \hline
	$\boldsymbol{\phi^{(k)}}$ & 
		cluster-specific shared drift in cluster $k$ &
		 $\phi^{(k)} \sim \mathcal{N}(\mu = 0, \sigma = 1)$\\ \hline
	$\boldsymbol{w_i}$ &
		admixture proportions sample $i$ draws across $K$ clusters &
		$w_i \sim \text{Dir}(\alpha_{1} ... \alpha_{K}=0.1)$  \\ \hline
	\hline
\end{tabular}
\caption{
List of parameters used in the \texttt{conStruct} model, along with their descriptions and priors.
The mean of the Normal prior on $\gamma$, $\text{Var}(\bar{f})$, is the variance of the sample mean allele frequencies across loci.
}\label{tab:param_prior_tab}
\end{table}
\end{centering}

\newpage
\section{Cross validation}\label{Xvalidation}
To perform model comparison, we employ a Monte Carlo cross-validation approach \citep{picard1984}.
This cross-validation procedure generates a mean predictive accuracy for each model and each value of $K$, 
as well as a confidence interval around that mean,
which can then be used for model comparison or selection.
Briefly, we follow the following procedure:
\begin{enumerate}
\item For each of $X$ replicates:
	\begin{enumerate}
		\item partition the allele frequency data into a 90\% ``training'' partition ($F^x_1$) and a 10 \%``testing" partition ($F^x_2$) \label{partition}
		\item run our inference procedure on the training partition to estimate model parameters $\theta_{mk}$ for: \label{inference}
			\begin{enumerate}
				\item $m$: the spatial and the nonspatial model
				\item $k$: the number of clusters 1 through $K$
			\end{enumerate}	
	\item calculate the mean log likelihood of the testing data partition, 
	over the posterior distribution of training-estimated parameters for each model 
	($\bar{\mathcal{L}}(F^x_2 \mid \theta_{mk})$, henceforth $\bar{\mathcal{L}}_{xmk}$) \label{lnL}
	\item generate standardized mean log likelihoods, $\mathcal{Z}_{xmk}$, across models: \label{standardize}
		\begin{enumerate}
			\item identify the highest mean log likelihood, $\bar{\mathcal{L}}^\text{max}_{xmk}$
			\item subtract $\bar{\mathcal{L}}^\text{max}_{xmk}$ from $\bar{\mathcal{L}}_{xmk}$ across all models,
				such that the standardized log likelihood, $\mathcal{Z}_{xmk}$, of the best model is 0,
				and less than 0 for all inferior models. 
		\end{enumerate}
	\end{enumerate}
\item For each model (i.e., each combination of $m$ and $k$) calculate 
	the mean ($	\bar{\mathcal{Z}}_{mk} $) standardized log likelihood of the testing data partition across $X$ replicates, 
	as well its standard error ($SE_{\bar{\mathcal{Z}}_{mk}}$) and
        95\% confidence interval ($\bar{\mathcal{Z}}_{mk} \pm 1.96 \times SE_{\bar{\mathcal{Z}}_{mk}}$).
% 	\begin{enumerate}
% 	\item mean
% 		\begin{equation}
% 			\bar{\mathcal{Z}}_{mk} = \frac{1}{X}\sum\limits_{x=1}^{X}\mathcal{Z}_{xmk}
% 		\end{equation}
% 	\item standard error
% 		\begin{equation}
% 			SE_{\bar{\mathcal{Z}}_{mk}} = \sqrt{\frac{\sum\limits_{x=1}^{X} \left[ {\mathcal{Z}_{xmk} - \bar{\mathcal{Z}}_{mk}} \right]}{X}}
% 		\end{equation}
% 	\item 95\% confidence interval
% 		\begin{equation}
% 			95\% \text{CI} = \bar{\mathcal{Z}}_{mk} \pm 1.96 \times SE_{\bar{\mathcal{Z}}_{mk}}
% 		\end{equation}
% 	\end{enumerate}
% \end{enumerate}

\newpage
<<<<<<< HEAD
\section{Calculating layer contributions}\label{layer_contribution}
=======
\section{Calculating layer \gc{contributions}}\label{layer_importance}
>>>>>>> dfc96475
First, we describe the allelic covariance between two samples, $i$, and $j$.
Note that this is the allelic covariance described in Eqn \eqref{allelic_covariance},
in which we randomly polarize alleles,
and not the genetic covariance, which subtracts mean allele frequencies.
Let $A$ and $B$ be a randomly chosen alleles from the two samples, respectively,
at a randomly chosen locus 
(if the two populations are the same, then choose without replacement).
Then, if we let $X=2(A-1/2)$ and $Y=2(B-1/2)$,
since $X$ and $Y$ take the values $\pm 1$,
and thanks to the random polarization, $\E[A] = \E[A] = 1/2$,
$$\begin{aligned}
\E[XY]
        &= \P\{ X=Y \} - \P\{ X \neq Y \} \\
        &= 2 \P\{ X=Y \} - 1 \\
        &= 1 - 2 \P\{ X \neq Y \} .
\end{aligned}$$
To translate, $\P\{ X=Y \}$ is the probability that the alleles from our two focal samples agree with each other,
while $\P\{ X \neq Y \}$ is the probability that they disagree.
For the first thing to happen, $i$ and $j$ must coalesce before coalescing with the reference samples,
so for $X$ and $Y$ to agree they must be more closely related than typical in the population.
The last part, $\P\{ XY \neq 0\}$, is the probability that both samples disagree from the references.
(This implies that $\E[XY] = 1 - 2 D_{ij}$, 
where $D_{ij}$ is the probability that two randomly chosen alleles differ, 
which is the genetic divergence.) 

Now, here is a generative model that gives us the form of the covariance we have postulated.
To decide whether or not $X$ and $Y$ will agree,
first each sample randomly chooses a layer: call these $I$ and $J$.
The probability that $X$ chooses layer $k$ is \gc{$\P({I=k})$}, which is $w_i^{(k)}$, 
the $i$th sample's admixture proportion in the $k$th layer.
The same holds true for $Y$.
If they do not choose the same layer, the probability that they agree is $p_\gamma$.
If they do choose the same layer, 
then they agree with a probability $p_\gamma + q^{(k)}_{ij}$ that depends on their distance apart.
Here

$$\begin{aligned}
    p_\gamma &= (2 (\gamma + \delta_{ij} \eta_i) + 1/2) \\
    q^{(k)}_{ij} &= \left(2 \alpha_0^{(k)} \exp\left( - \left(\alpha_D^{(k)} D_{ij}\right)^{\alpha_2^{(k)}} \right) + 2 \mu^{(k)}  + 1/2 \right) .
\end{aligned}$$

One way to summarize the contribution of each layer is to partition the probability of agreement
into contributions due to agreement ``in" each layer.
So, the contribution from layer $k$ to agreement between $i$ and $j$ is 
$w_i^{(k)} w_j^{(k)} q^{(k)}_{ij} / (p_\gamma + \sum_K w_i^{(k)} w_j^{(k)} q^{(k)}_{ij})$,
which is the probability, given that they agree, that they agree thanks to layer $k$.
Similarly, the ``background" contribution is $p_\gamma / (p_\gamma + \sum_K w_i^{(k)} w_j^{(k)} q^{(k)}_{ij})$.
Because our signal comes from \emph{variation} in covariance, we omit
the $p_\gamma$ terms. \gc{Stated in this way this quantity is the
relative contribution of the $k$th layer to the (model-based) kinship
coefficient between $i$ and $j$.}

This suggests defining the overall contribution of layer $k$ to agreement, $\xi^{(k)}$, 
to be the average of that quantity over $i$ and $j$.

%
\begin{equation}
\xi^{(k)} = 
	\sum\limits_{i=1}^{N-1}
		\sum\limits_{j=i+1}^N
			w^{(k)}_iw^{(k)}_j 
				\left(	
					2\alpha^{(k)}_0 
						\left( \text{exp} 
							\left( -(\alpha^{(k)}_D D_{i,j}) ^ {\alpha^{(k)}_2}\right) 
						\right) + 2\phi^{(k)} + \frac{1}{2}
				\right)
\label{layer_contribution}
\end{equation}
%
which is that layer's contribution to agreement between samples 
summed over the upper triangle (excluding the diagonal) of the covariance matrix.
<<<<<<< HEAD
We define the contribution of the $k$th layer, $\Xi^{(k)}$, 
=======
We define the \gc{contribution} of the $k$th layer, $\Xi^{(k)}$, 
>>>>>>> dfc96475
as the relative contribution of the $k$th layer to total agreement:
%
\begin{equation}
\Xi^{(k)} = 
\frac{\xi^{(k)}}
	{\sum\limits_{k=1}^{K}
	    	\xi^{(k)}}
\label{rel_layer_contribution}
\end{equation}
%

\newpage
\section{Simulation details}\label{sim_details}
We wished to simulate data under a model that had some biological realism, 
but at the same time had unambiguous true admixture proportions 
(so as to test the behavior of the method).
This second requirement precluded scenarios of, e.g, 
recent secondary contact between populations expanding out of different refugia, 
which would have more biological realism, 
but no unambiguous ancestry proportions for admixed populations.
Here, we describe in more detail the procedure we use to simulate our test dataset, 
using a cartoon schematic with $K=2$ as an example (Fig \ref{sim_setup}).

Using the program \texttt{ms} \citep{Hudson2002}, 
we generated discrete population structure by simulating $K$ distinct populations,
each of which split from a common ancestor $\tau_{\text{s}}$ units of coalescent time in the past,
without subsequent migration between them.
Then, to generate continuous differentiation within each cluster,
at time $\tau_{\text{e}}$ in the past,
each of these discrete clusters instantaneously colonizes an
independent lattice of demes,
for which we use a stepping stone model with symmetric migration 
to nearest neighbors (eight neighbors, including diagonals).

Finally, at time $\tau_{\text{a}}$ in the past 
we generate a single dataset 
by collapsing those $K$ discrete lattices into a single grid of demes 
that are admixed to various degrees from these different layers. 
We wish to simulate realistic patterns of admixture 
(and thereby set a more difficult test for the method), 
by generating spatially autocorrelated admixture proportions 
in each diverged population.
To do so, we first place $K$ equidistant points on the circle centered on our lattice.  
These points serve as ``foci" of ancestry in each of the $K$ layers.  
We then calculate the distance from each deme in the sampled lattice to each of these $K$ foci, 
and draw admixture proportions for each deme 
from a Dirichlet distribution for which the concentration parameter 
for deme $i$ in layer $k$ is inversely proportional to the distance between deme $i$ and focus $k$. 
This creates a pattern in which the admixture proportions in a given layer decreases 
with the distance from that layer's focus, 
as might be expected if a spatial process were mediating admixture between diverged populations.

\begin{figure}
	\centering
		{\includegraphics[width=4in,height=2.5in]{figs/sims/sim_setup.png}}
		\caption{Schematic of how we simulate datasets with continuous and discrete differentiation, using $K=2$ as an example.  
			    Going forward in time, the $K$ clusters split from a common ancestor at time $\tau_{\text{s}}$,
			    then expand to each  colonize a lattice of demes with nearest-neighbor symmetric migration at time $\tau_{\text{e}}$,
			    then finally at time $\tau_{\text{a}}$ collapse into a single lattice consisting of demes 
			    with ancestry entirely in one or the other of the clusters,
			    or admixed between them.
			    }\label{sim_setup}
\end{figure}


\newpage
\section*{Supplementary Materials}
\renewcommand{\theequation}{S\arabic{equation}}
\setcounter{equation}{0}
\renewcommand{\thetable}{S\arabic{table}}
\setcounter{table}{0}
\renewcommand{\thefigure}{S\arabic{figure}}
\setcounter{figure}{0}

\newpage
\begin{figure}
	\centering
		{\includegraphics[width=6in,height=4in]{figs/sims/simK1_nsp_pies.pdf}}
	\caption{
	Map of admixture proportions estimated using a nonspatial model for $K=2$ through 7.
	The data were simulated using a single cluster with nearest-neighbor symmetric migration between demes.
    }\label{simK1_nsp_pies}
\end{figure}

\begin{figure}
	\centering
		{\includegraphics[width=6in,height=4in]{figs/sims/simK1_sp_pies.pdf}}
	\caption{
	Map of admixture proportions estimated using a spatial model for $K=2$ through 7.
	The data were simulated using 1 cluster with nearest-neighbor symmetric migration between demes.
    }\label{simK1_sp_pies}
\end{figure}

\begin{figure}
	\centering
		{\includegraphics[width=5in,height=2.5in]{figs/sims/simK1_std_xval.pdf}}
		\caption{
			Cross-validation results for data simulated under $K=1$,
			comparing the spatial and nonspatial \texttt{conStruct} models run with $K=1$ through 7.  
			The right panel zooms in on just the spatial cross-validation results.
		}\label{simK1_xval}
\end{figure}


\newpage
\begin{figure}
	\centering
		{\includegraphics[width=6in,height=4in]{figs/sims/simK2_nsp_pies.pdf}}
	\caption{
	Map of admixture proportions estimated using a nonspatial model for $K=2$ through 7.
	The data were simulated using two clusters with nearest-neighbor symmetric migration between demes.
    }\label{simK2_nsp_pies}
\end{figure}

\begin{figure}
	\centering
		{\includegraphics[width=6in,height=4in]{figs/sims/simK2_sp_pies.pdf}}
	\caption{
	Map of admixture proportions estimated using a spatial model for $K=2$ through 7.
	The data were simulated using two clusters with nearest-neighbor symmetric migration between demes.
    }\label{simK2_sp_pies}
\end{figure}

\begin{figure}
	\centering
		{\includegraphics[width=5in,height=2.5in]{figs/sims/simK2_laycon_barplots.pdf}}
		\caption{
			Layer contributions (i.e., how much total covariance is contributed by each layer), 
			for all layers estimated in runs using $K = 1$ through 7 
			for the spatial model (left) and the nonspatial model (right).
			Data were simulated using $K=2$.
			For each value of $K$ along the x-axis, there are an equal number of layer contributions plotted.
		}\label{simK2_laycon}
\end{figure}

\begin{figure}
	\centering
		{\includegraphics[width=5in,height=2.5in]{figs/sims/simK2_std_xval.pdf}}
		\caption{
			Cross-validation results for data simulated under $K=2$,
			comparing the spatial and nonspatial \texttt{conStruct} models run with $K=1$ through 7.  
			The right panel zooms in on just the spatial cross-validation results.
		}\label{simK2_xval}
\end{figure}

\begin{figure}
	\centering
		{\includegraphics[width=4in,height=4in]{figs/sims/simK2_adprop_fit.pdf}}
		\caption{
			Plot of \texttt{conStruct} ability to correctly estimate admixture proportions on simulated data.
			Results are from an analysis with a spatial model using $K=2$.
		}\label{simK2_adprop_fit}
\end{figure}

\begin{figure}
	\centering
		{\includegraphics[width=6in,height=4in]{figs/sims/simK3_nsp_pies.pdf}}
	\caption{
	Map of admixture proportions estimated using a nonspatial model for $K=2$ through 7.
	The data were simulated using three clusters with nearest-neighbor symmetric migration between demes.
    }\label{simK3_nsp_pies}
\end{figure}

\begin{figure}
	\centering
		{\includegraphics[width=6in,height=4in]{figs/sims/simK3_sp_pies.pdf}}
	\caption{
	Map of admixture proportions estimated using a spatial model for $K=2$ through 7.
	The data were simulated using three clusters with nearest-neighbor symmetric migration between demes.
    }\label{simK3_sp_pies}
\end{figure}
\clearpage

\begin{figure}
	\centering
		{\includegraphics[width=5in,height=2.5in]{figs/sims/simK3_laycon_barplots.pdf}}
		\caption{
			Layer contributions (i.e., how much total covariance is contributed by each layer), 
			for all layers estimated in runs using $K = 1$ through 7 
			for the spatial model (left) and the nonspatial model (right).
			Data were simulated using $K=3$.
			For each value of $K$ along the x-axis, there are an equal number of layer contributions plotted.
		}\label{simK3_laycon}
\end{figure}

\begin{figure}
	\centering
		{\includegraphics[width=5in,height=2.5in]{figs/sims/simK3_std_xval.pdf}}
		\caption{
			Cross-validation results for data simulated under $K=3$,
			comparing the spatial and nonspatial \texttt{conStruct} models run with $K=1$ through 7.  
			The right panel zooms in on just the spatial cross-validation results.
		}\label{simK3_xval}
\end{figure}

\begin{figure}
	\centering
		{\includegraphics[width=4in,height=4in]{figs/sims/simK3_adprop_fit.pdf}}
		\caption{
			Plot of \texttt{conStruct} ability to correctly estimate admixture proportions on simulated data.
			Results are from an analysis with a spatial model using $K=3$.
		}\label{simK3_adprop_fit}
\end{figure}

\begin{figure}
	\centering
		{\includegraphics[width=6in,height=2.25in]{figs/fastStr/fastStr_simK1_pies.pdf}}
	\caption{
	Map of admixture proportions estimated using fastSTRUCTURE \citep{fastStructure} for $K=2$ through 4.
	The data were simulated using one cluster with nearest-neighbor symmetric migration between demes.
    }\label{fastStr_simK1}
\end{figure}

\begin{figure}
	\centering
		{\includegraphics[width=6in,height=2.25in]{figs/fastStr/fastStr_simK2_pies.pdf}}
	\caption{
	Map of admixture proportions estimated using fastSTRUCTURE \citep{fastStructure} for $K=2$ through 4.
	The data were simulated using two clusters with nearest-neighbor symmetric migration between demes.
    }\label{fastStr_simK2}
\end{figure}

\begin{figure}
	\centering
		{\includegraphics[width=6in,height=2.25in]{figs/fastStr/fastStr_simK3_pies.pdf}}
	\caption{
	Map of admixture proportions estimated using fastSTRUCTURE \citep{fastStructure} for $K=2$ through 4.
	The data were simulated using three clusters with nearest-neighbor symmetric migration between demes.
    }\label{fastStr_simK3}
\end{figure}

\begin{figure}
	\centering
		{\includegraphics[width=6in,height=5in]{figs/populus/populus_sampling_map.pdf}}
	\caption{
	Map of the sampled \textit{Populus} populations included in the analysis.
	The color of the sampling location denotes the putative species.
    }\label{populus_map}
\end{figure}

\begin{figure}
	\centering
		{\includegraphics[width=6in,height=4in]{figs/populus/populus_sp_pies.pdf}}
	\caption{
	Maps of admixture proportions estimated for the \textit{Populus} dataset 
	using the spatial model for $K=2$ through 7.
    }\label{populus_sp_pies}
\end{figure}

\begin{figure}
	\centering
		{\includegraphics[width=6in,height=4in]{figs/populus/populus_nsp_pies.pdf}}
	\caption{
	Maps of admixture proportions estimated for the \textit{Populus} dataset 
	using the nonspatial model for $K=2$ through 7.
    }\label{populus_nsp_pies}
\end{figure}

\begin{figure}
	\centering
		{\includegraphics[width=6in,height=4in]{figs/populus/populus_sp_clst_covs.pdf}}
	\caption{
	Plots showing the cluster-specific parametric covariance IBD-curves 
	estimated for the \textit{Populus} data using 
	the spatial \texttt{conStruct} model run with $K=1$ through 6.
	Line colors are consistent with cluster colors in Fig \ref{populus_sp_pies}.
	Points are colored by the species they are a covariance between:
	black on black points are sample covariances between populations of \textit{Populus balsamifera};
	green on black points are sample covariances between \bals{} and \tri{};
	green on green points are sample covariances between \tri{} and \tri{}.
    }\label{populus_sp_clst_covs}
\end{figure}

\begin{figure}
	\centering
		{\includegraphics[width=6in,height=4in]{figs/populus/populus_nsp_clst_covs.pdf}}
	\caption{
	Plots showing the cluster-specific parametric covariances 
	estimated for the \textit{Populus} data using 
	the nonspatial \texttt{conStruct} model run with $K=1$ through 6.
	Line colors are consistent with cluster colors in Fig \ref{populus_nsp_pies}.
	Points are colored by the species they are a covariance between:
	black on black points are sample covariances between populations of \textit{Populus balsamifera};
	green on black points are sample covariances between \bals{} and \tri{};
	green on green points are sample covariances between \tri{} and \tri{}.
    }\label{populus_nsp_clst_covs}
\end{figure}

\begin{figure}
	\centering
		{\includegraphics[width=6in,height=3in]{figs/populus/populus_laycon_barplots.pdf}}
	\caption{
	Layer contributions (i.e., how much total covariance is contributed by each layer), 
	for all layers estimated in runs using $K = 1$ through 7 
	for the spatial model (left) and the nonspatial model (right).
	For each value of $K$ along the x-axis, there are an equal number of layer contributions plotted.
	Colors are consistent with Figs \ref{populus_sp_pies}, \ref{populus_sp_clst_covs}, \ref{populus_nsp_pies}, and \ref{populus_nsp_clst_covs}.
    }\label{populus_laycon}
\end{figure}

\begin{figure}
	\centering
		{\includegraphics[width=6in,height=4in]{figs/populus/poplar_fastStr_results.pdf}}
	\caption{
	Maps of admixture proportions estimated for the \textit{Populus} dataset 
	using fastSTRUCTURE for $K=2$ through 7.
    }\label{populus_fastStr}
\end{figure}

\begin{figure}
	\centering
		{\includegraphics[width=6in,height=4in]{figs/bears/bear_sp_results.pdf}}
	\caption{
	Map of admixture proportions estimated for the bear dataset 
	using the spatial model for $K=2$ through 7.
    }\label{bear_sp_pies}
\end{figure}

\begin{figure}
	\centering
		{\includegraphics[width=6in,height=4in]{figs/bears/bear_nsp_results.pdf}}
	\caption{
	Map of admixture proportions estimated for the bear dataset 
	using the nonspatial model for $K=2$ through 7.
    }\label{bear_nsp_pies}
\end{figure}

\begin{figure}
	\centering
		{\includegraphics[width=6in,height=4in]{figs/bears/bear_sp_clst_covs.pdf}}
	\caption{
	Plots showing the cluster-specific parametric covariance IBD-curves 
	estimated for the black bear data using 
	the spatial \texttt{conStruct} model run with $K=1$ through 6.
	 }\label{bear_sp_clst_covs}
\end{figure}

\begin{figure}
	\centering
		{\includegraphics[width=6in,height=4in]{figs/bears/bear_nsp_clst_covs.pdf}}
	\caption{
	Plots showing the cluster-specific parametric covariances 
	estimated for the black bear data using 
	the nonspatial \texttt{conStruct} model run with $K=1$ through 6.
    }\label{bear_nsp_clst_covs}
\end{figure}

\newpage
\clearpage
\bibliography{reference.library.tex.bib}

\newpage

\end{document}<|MERGE_RESOLUTION|>--- conflicted
+++ resolved
@@ -973,35 +973,27 @@
 estimating a population phylogeny between them
 \citep[e.g.][]{treemix}.
 
-\gc{Here we have assumed that samples have known geographic
-  co-ordinates, and draw ancestry from the layers only at those sampled locations. A
-  natural extension would be to attempt to ``geo-locate'' the ancestry
-of samples without geographic co-ordinates \citep{Elephants}. We could
-also imagine letting samples drawn ancestry from other geographic
-co-ordinates, as we have done in a previous approach
-\citep{Spaceymix}, to model long distance dispersal. Indeed we could
-allow entire layers to draw their mean frequency from a particular
-location on another layer. This would enable the modeling of scenerios
-such as range expansion, or domestication, where
-a set of individuals are thought to have ancestry that originated from
-a particular geographic location embedded in a larger pattern of IBD. }
-%%Similarly, we currently assume that all loci are independent, 
-%such that the number of loci in the dataset gives the degrees of 
-%freedom of the Wishart distribution in our likelihood calculations.  
-%Linkage disequilibrium (LD) between loci will decrease 
-%the effective number of degrees of freedom, 
-%artificially increasing users' confidence in their results.  
-
-A final direction is to model relatedness within a \gc{layer} as a spatiotemporal process, 
+In addition, here we have assumed that samples have known geographic coordinates, 
+and that they draw ancestry from layers only at those sampled locations. 
+A natural extension would be to attempt to ``geo-locate'' 
+the ancestry of samples without geographic coordinates \citep{Wasser2004}. 
+We could also imagine letting samples draw ancestry from other geographic coordinates, 
+as we have done in a previous approach \citep{spacemix} to model long distance dispersal. 
+Indeed, we could allow entire layers to bud off of a particular location on another layer. 
+This would enable us to model scenarios of range expansion or domestication, 
+in which a set of individuals are thought to have ancestry that originated from
+a particular geographic location embedded in a larger pattern of IBD.
+
+A final direction is to model relatedness within a layer as a spatiotemporal process, 
 in which covariance decays both with distance in space and in time.  
 As the number of genotyped historical or ancient samples increases, 
 it is becoming possible to ask whether there is genetic continuity at a point in space across time, 
 or whether populations are being replaced \citep{lazaridis_ancient_2014, Haak2015, slatkin_racimo2016, Nielsen2017, Schraiber2017}.
-However, we expect allele frequencies to change through time in a population, even without replacement, 
-simply due to drift.
+However, we expect allele frequencies to change through time in a population, 
+even without replacement, simply due to drift.
 Therefore, a natural way to test for population replacement is to estimate the rates 
-at which relatedness within a \gc{layer} decays with time in the same way we do in the current model with space, 
-in which case \gc{changes in discrete population structure across space is comparable to population replacement across time.}
+at which relatedness within a layer decays with time in the same way we do in the current model with space, 
+in which case a change in discrete population structure across space is comparable to population replacement across time.
 
 \section*{Acknowledgements}
 
@@ -1033,10 +1025,10 @@
 
 \section{Model rationale}
 \subsection{Drift, admixture, and space} \label{rationale}
-\gc{Here we sketch a simple model of allele frequencies and their
-covariances, to justify the form given in the main text.}
+Here we sketch a simple model of allele frequencies and their
+covariances, to justify the form given in the main text.
 \paragraph{Drift} 
-We first provide a simple model of allele frequencies within a \gc{layer}. 
+We first provide a simple model of allele frequencies within a layer. 
 Imagine a sample $i$ that draws all of its ancestry from cluster $k$.
 The allele frequency in sample $i$ at locus $\ell$, $F_{i,\ell}$ can be
 written as the sum
@@ -1047,17 +1039,16 @@
 \end{equation}
 The first term is the ancestral allele frequency $\epsilon_\ell$ shared by all samples; 
 the second is the deviation from that ancestral frequency 
-due to drift in the ancestral population of the $k$th \gc{layer},
+due to drift in the ancestral population of the $k$th layer,
 which is shared by all samples within the cluster. 
-The third term is the deviation of the $i$th sample away from the
-$k$th \gc{layer} mean 
-due to the spatial process of drift and migration within the \gc{layer}.
+The third term is the deviation of the $i$th sample away from the $k$th layer mean 
+due to the spatial process of drift and migration within the layer.
 The final term is the deviation specific to the $i$th sample,
 which captures drift not shared by all samples at the population level
 (i.e., subpopulation-specific drift due to, e.g., inbreeding). 
 We will assume that these four deviations are all uncorrelated with each other.
 
-If we have two samples $i$ and $j$ drawn from \gc{layer} $k$, 
+If we have two samples $i$ and $j$ drawn from layer $k$, 
 their covariance across loci will be 
 \begin{equation}
 \text{Var}(\epsilon) +  \text{Var}\left( \Delta^{(k)} \right) +
@@ -1068,14 +1059,14 @@
 
 \paragraph{Admixture} 
 The model above describes the simple case 
-in which samples draw 100\% of their ancestry from only a single \gc{layer} each. 
-To accommodate admixture between \gc{layers}, 
+in which samples draw 100\% of their ancestry from only a single layer each. 
+To accommodate admixture between layers, 
 we model allele frequencies within samples as linear combinations of the population-specific 
 drift terms across the clusters from which they draw ancestry.
 To do so, we introduce a term $w^{(k)}_{i}$ that describes the
-admixture proportion of sample $i$ in \gc{layer} $k$ ($\sum_{K}w^{(k)}_{i} = 1$),
+admixture proportion of sample $i$ in layer $k$ ($\sum_{K}w^{(k)}_{i} = 1$),
 which can be interpreted as the proportion of the genome in the $i$th
-sample that came from the $k$th \gc{layer} 
+sample that came from the $k$th layer 
 (or the probability that an allele at a locus is drawn from $k$).
 The allele frequency in the $i$th sample at the $\ell$th locus can therefore be written as:
 \begin{equation}
@@ -1111,7 +1102,7 @@
 and not because it matches any explicit population genetic model of isolation by distance. 
 
 \section{Allelic Covariance}\label{allelic_cov}
-To see how to arrive at \gc{our empirical variance-covariance expression,} Eqn. \eqref{allelic_covariance},
+To see how to arrive at our empirical variance-covariance expression, Eqn. \eqref{allelic_covariance},
 pick a random locus and
 let $A$ and $B$ be randomly drawn alleles at that locus from populations $i$ and $j$ respectively.
 If $i=j$, then these are chosen \emph{without} replacement.
@@ -1271,11 +1262,7 @@
 % \end{enumerate}
 
 \newpage
-<<<<<<< HEAD
 \section{Calculating layer contributions}\label{layer_contribution}
-=======
-\section{Calculating layer \gc{contributions}}\label{layer_importance}
->>>>>>> dfc96475
 First, we describe the allelic covariance between two samples, $i$, and $j$.
 Note that this is the allelic covariance described in Eqn \eqref{allelic_covariance},
 in which we randomly polarize alleles,
@@ -1304,7 +1291,7 @@
 Now, here is a generative model that gives us the form of the covariance we have postulated.
 To decide whether or not $X$ and $Y$ will agree,
 first each sample randomly chooses a layer: call these $I$ and $J$.
-The probability that $X$ chooses layer $k$ is \gc{$\P({I=k})$}, which is $w_i^{(k)}$, 
+The probability that $X$ chooses layer $k$ is $\P({I=k})$, which is $w_i^{(k)}$, 
 the $i$th sample's admixture proportion in the $k$th layer.
 The same holds true for $Y$.
 If they do not choose the same layer, the probability that they agree is $p_\gamma$.
@@ -1324,9 +1311,10 @@
 which is the probability, given that they agree, that they agree thanks to layer $k$.
 Similarly, the ``background" contribution is $p_\gamma / (p_\gamma + \sum_K w_i^{(k)} w_j^{(k)} q^{(k)}_{ij})$.
 Because our signal comes from \emph{variation} in covariance, we omit
-the $p_\gamma$ terms. \gc{Stated in this way this quantity is the
+the $p_\gamma$ terms. 
+Stated in this way, this quantity is the
 relative contribution of the $k$th layer to the (model-based) kinship
-coefficient between $i$ and $j$.}
+coefficient between $i$ and $j$.
 
 This suggests defining the overall contribution of layer $k$ to agreement, $\xi^{(k)}$, 
 to be the average of that quantity over $i$ and $j$.
@@ -1348,11 +1336,7 @@
 %
 which is that layer's contribution to agreement between samples 
 summed over the upper triangle (excluding the diagonal) of the covariance matrix.
-<<<<<<< HEAD
 We define the contribution of the $k$th layer, $\Xi^{(k)}$, 
-=======
-We define the \gc{contribution} of the $k$th layer, $\Xi^{(k)}$, 
->>>>>>> dfc96475
 as the relative contribution of the $k$th layer to total agreement:
 %
 \begin{equation}
